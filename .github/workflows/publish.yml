name: Deployment Workflow

on:
  push:
    branches:
      - main
  workflow_dispatch:

jobs:
  build:
    name: '@mindfiredigital/pivothead_core'
    runs-on: ubuntu-latest
    permissions:
      contents: write
      packages: read

    steps:
      - name: Checkout repository
        uses: actions/checkout@v4

      - name: Set up Node.js
        uses: actions/setup-node@v4
        with:
          node-version: 20

      - name: Install pnpm
        run: npm install -g pnpm@9.15.2

      - name: Set up global bin directory
        run: |
          pnpm config set global-bin-dir ~/.pnpm-global
          echo "~/.pnpm-global/bin" >> $GITHUB_PATH

      - name: Install dependencies with pnpm
        run: pnpm install

      - name: Restore changes in pnpm lock
        run: git restore pnpm-lock.yaml

      - name: Build application
        run: pnpm run build

      - name: Set Git user name and email
        run: |
          git config --global user.email "github-actions@github.com"
          git config --global user.name "GitHub Actions"

  create-github-release:
    name: Create GitHub release and publish to npm
    runs-on: ubuntu-latest
    permissions:
      contents: write
    needs: build
    steps:
      - name: Checkout code
        uses: actions/checkout@v4

      - name: Set up Node.js
        uses: actions/setup-node@v4
        with:
          node-version: 20

      - name: Install pnpm
        run: npm install -g pnpm@9.15.2

      - name: Set up global bin directory
        run: |
          pnpm config set global-bin-dir ~/.pnpm-global
          echo "~/.pnpm-global/bin" >> $GITHUB_PATH

      - name: Install dependencies
        run: pnpm install

      - name: Set Git user name and email
        run: |
          git config --global user.email "github-actions@github.com"
          git config --global user.name "GitHub Actions"

<<<<<<< HEAD
      - name: Run custom changeset generation script
        run: |
          node ../changeset-autogenerate.mjs  # Adjust path if necessary
=======
      - name: Install Changesets CLI
        run: pnpm add -g @changesets/cli
>>>>>>> 832be2ac

      - name: Commit and push changesets
        run: |
<<<<<<< HEAD
          if git diff --exit-code; then
            echo "No changesets to commit."
          else
            git add .  # Stage changes
            git commit -m "Auto-generated changeset files"
            git push origin main
=======
          if pnpm exec changeset version; then
            git add .
            git commit -m "Version packages" || echo "No changes to commit."
            git push origin main || echo "No changes to push."
          else
            echo "No unreleased changesets found, skipping versioning."
>>>>>>> 832be2ac
          fi

      - name: Publish to npm
        run: pnpm changeset publish
        env:
          NPM_TOKEN: ${{ secrets.NPM_TOKEN }}

      - name: Create GitHub Release
        uses: actions/create-release@v1
        with:
          tag_name: v${{ github.run_number }}
          release_name: Release v${{ github.run_number }}
          draft: false
          prerelease: false
        env:
          GITHUB_TOKEN: ${{ secrets.GITHUB_TOKEN }}

      - name: Upload build artifact
        uses: actions/upload-artifact@v4
        with:
          name: core-build-zip
          path: ./packages/core/dist<|MERGE_RESOLUTION|>--- conflicted
+++ resolved
@@ -76,33 +76,18 @@
           git config --global user.email "github-actions@github.com"
           git config --global user.name "GitHub Actions"
 
-<<<<<<< HEAD
       - name: Run custom changeset generation script
         run: |
           node ../changeset-autogenerate.mjs  # Adjust path if necessary
-=======
-      - name: Install Changesets CLI
-        run: pnpm add -g @changesets/cli
->>>>>>> 832be2ac
 
       - name: Commit and push changesets
         run: |
-<<<<<<< HEAD
           if git diff --exit-code; then
             echo "No changesets to commit."
           else
             git add .  # Stage changes
             git commit -m "Auto-generated changeset files"
             git push origin main
-=======
-          if pnpm exec changeset version; then
-            git add .
-            git commit -m "Version packages" || echo "No changes to commit."
-            git push origin main || echo "No changes to push."
-          else
-            echo "No unreleased changesets found, skipping versioning."
->>>>>>> 832be2ac
-          fi
 
       - name: Publish to npm
         run: pnpm changeset publish
