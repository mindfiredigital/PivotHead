name: Deployment Workflow

on:
  push:
    branches:
      - main
  workflow_dispatch:

jobs:
  build:
    name: "@mindfiredigital/pivothead_core"
    runs-on: ubuntu-latest
    permissions:
      contents: write
      packages: read

    steps:
      - name: Checkout repository
        uses: actions/checkout@v2

      - name: Set up Node.js
        uses: actions/setup-node@v4
        with:
          node-version: 20

      - name: Install pnpm
        run: npm install -g pnpm  # Install pnpm globally

      - name: Install dependencies
        run: pnpm install  # Use pnpm to install dependencies

      - name: Build application
        run: pnpm run build  # Use pnpm to run the build

      - name: Set Git user name and email
        run: |
          git config --local user.email "github-actions@github.com"
          git config --local user.name "GitHub Actions"

  create-github-release:
    name: Create GitHub release and publish to npm
    runs-on: ubuntu-latest
    permissions:
      contents: write
    needs: build
    steps:
      - name: Checkout code
        uses: actions/checkout@v2

      - name: Set up Node.js
        uses: actions/setup-node@v4
        with:
          node-version: 20.x

      - name: Install pnpm
        run: npm install -g pnpm  # Install pnpm globally

      - name: Install dependencies
        run: pnpm install  # Install dependencies (pnpm should already be available)

      - name: Create changeset and version packages
        run: |
          pnpm add -g @changesets/cli  # Install changesets CLI globally
          pnpm changeset version       # Version packages based on changesets
          git add .
          git commit -m "Version packages"
          git push origin main

      - name: Publish to npm
        run: pnpm changeset publish
<<<<<<< HEAD
        env:
          NPM_TOKEN: ${{ secrets.NPM_TOKEN }} # NPM token for publishing to npm registry
=======
        env:
          NPM_TOKEN: ${{ secrets.NPM_TOKEN }}  # NPM token for publishing to npm registry

      - name: Create GitHub Release
        uses: actions/create-release@v1
        with:
          tag_name: v${{ steps.version.outputs.newVersion }}  # Use the new version from changesets
          release_name: Release v${{ steps.version.outputs.newVersion }}
          draft: false
          prerelease: false
        env:
          GITHUB_TOKEN: ${{ secrets.GITHUB_TOKEN }}  # GitHub token for creating releases
>>>>>>> 86862149

      - name: Create GitHub Release
        uses: actions/create-release@v1
        with:
          tag_name: v${{ steps.version.outputs.newVersion }} # Use the new version from changesets
          release_name: Release v${{ steps.version.outputs.newVersion }}
          draft: false
          prerelease: false
        env:
          GITHUB_TOKEN: ${{ secrets.GITHUB_TOKEN }} # GitHub token for creating releases

      - name: Upload build artifact
        uses: actions/upload-artifact@v3
        with:
          name: core-build-zip  # Name of the artifact
          path: ./packages/core/dist  # Path to the build folder to zip and upload<|MERGE_RESOLUTION|>--- conflicted
+++ resolved
@@ -68,23 +68,8 @@
 
       - name: Publish to npm
         run: pnpm changeset publish
-<<<<<<< HEAD
         env:
           NPM_TOKEN: ${{ secrets.NPM_TOKEN }} # NPM token for publishing to npm registry
-=======
-        env:
-          NPM_TOKEN: ${{ secrets.NPM_TOKEN }}  # NPM token for publishing to npm registry
-
-      - name: Create GitHub Release
-        uses: actions/create-release@v1
-        with:
-          tag_name: v${{ steps.version.outputs.newVersion }}  # Use the new version from changesets
-          release_name: Release v${{ steps.version.outputs.newVersion }}
-          draft: false
-          prerelease: false
-        env:
-          GITHUB_TOKEN: ${{ secrets.GITHUB_TOKEN }}  # GitHub token for creating releases
->>>>>>> 86862149
 
       - name: Create GitHub Release
         uses: actions/create-release@v1
