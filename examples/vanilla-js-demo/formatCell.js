<<<<<<< HEAD

import { formatTable } from "./main.js"
export function formatCellPopUp(config, PivotEngine) {
    const dynamicData = config.measures.filter(measure => measure.format.type === "currency");



    const overlay = document.createElement("div");
    overlay.style.position = "fixed";
    overlay.style.top = "0";
    overlay.style.left = "0";
    overlay.style.width = "100%";
    overlay.style.height = "100%";
    overlay.style.backgroundColor = "rgba(0, 0, 0, 0.5)";
    overlay.style.display = "flex";
    overlay.style.justifyContent = "center";
    overlay.style.alignItems = "center";
    overlay.style.zIndex = "1000";

    const popup = document.createElement("div");
    popup.style.width = "400px";
    popup.style.padding = "20px";
    popup.style.backgroundColor = "#fff";
    popup.style.borderRadius = "8px";
    popup.style.boxShadow = "0 4px 8px rgba(0, 0, 0, 0.2)";

    const header = document.createElement("h2");
    header.textContent = "Format Cell";
    header.style.margin = "5px";
    header.style.textAlign = "left";

    const headerSeparator = document.createElement("hr");
    headerSeparator.style.border = "0";
    headerSeparator.style.height = "1px";
    headerSeparator.style.backgroundColor = "#ccc";
    headerSeparator.style.margin = "10px 0";

    const formContainer = document.createElement("div");

    // Updated "Choose Value" to show dynamic measure captions
    const fields = [
        { name: "Choose Value", options: ["None", ...dynamicData.map(measure => measure.caption)] },
        // { name: "Text Align", options: ["Left", "Right"] },
        // { name: "Thousand Separator", options: ["Space", "Comma", "Dot"] },
        // { name: "Decimal Separator", options: [",", "."] },
        { name: "Decimal Places", options: Array.from({ length: 9 }, (_, i) => (i + 1).toString()) },
        { name: "Currency Symbol", options: ["Dollar ($)", "Rupees (₹)"] },
        // { name: "Currency Align", options: ["Left", "Right"] },
        // { name: "Null Value", options: ["None", "Null"] },
        // { name: "Format as Percent", options: ["Yes", "No"] },
    ];

    const dropdownValues = fields.map((field) => ({ field: field.name, value: field.options[0] }));

    const dropdownElements = [];

    fields.forEach((field, index) => {
        const row = document.createElement("div");
        row.style.display = "flex";
        row.style.alignItems = "center";
        row.style.marginBottom = "15px";

        const label = document.createElement("label");
        label.textContent = `${field.name}:`;
        label.style.flex = "1";
        label.style.marginRight = "10px";

        const dropdown = document.createElement("select");
        dropdown.style.flex = "2";
        dropdown.style.padding = "10px";
        dropdown.style.borderRadius = "4px";
        dropdown.style.border = "1px solid #ccc";

        // Populate the dropdown with dynamic options
        field.options.forEach((optionText) => {
            const option = document.createElement("option");
            option.value = optionText;
            option.textContent = optionText;
            dropdown.appendChild(option);
        });

        // Disable all fields except "Choose Value"
        if (index !== 0) {
            dropdown.disabled = true;
        }

        if (index === 0) {
            dropdown.addEventListener("change", (e) => {
                const selectedValue = e.target.value;
                if (selectedValue !== "None") {
                    dropdownElements.forEach((dropdown, i) => {
                        if (i !== 0) {
                            dropdown.disabled = false;
                        }
                    });
                } else {
                    dropdownElements.forEach((dropdown, i) => {
                        if (i !== 0) {
                            dropdown.disabled = true;
                        }
                    });
                }
            });
        }

        dropdown.addEventListener("change", (e) => {
            dropdownValues[index].value = e.target.value;
        });

        row.appendChild(label);
        row.appendChild(dropdown);
        formContainer.appendChild(row);
        dropdownElements.push(dropdown);
    });

    const buttonContainer = document.createElement("div");
    buttonContainer.style.display = "flex";
    buttonContainer.style.justifyContent = "flex-end";
    buttonContainer.style.marginTop = "20px";

    const applyButton = document.createElement("button");
    applyButton.textContent = "Apply";
    applyButton.style.padding = "12px 24px";
    applyButton.style.backgroundColor = "#28a745";
    applyButton.style.color = "#fff";
    applyButton.style.border = "none";
    applyButton.style.borderRadius = "6px";
    applyButton.style.cursor = "pointer";
    applyButton.style.fontSize = "16px";
    applyButton.style.fontWeight = "bold";
    applyButton.style.margin = "0px 10px";
    applyButton.style.transition = "background-color 0.3s ease, transform 0.2s ease";
    applyButton.addEventListener("mouseover", () => {
        applyButton.style.backgroundColor = "#218838";
        applyButton.style.transform = "scale(1.05)";
    });
    applyButton.addEventListener("mouseout", () => {
        applyButton.style.backgroundColor = "#28a745";
        applyButton.style.transform = "scale(1)";
    });
    
    const cancelButton = document.createElement("button");
    cancelButton.textContent = "Cancel";
    cancelButton.style.padding = "12px 24px";
    cancelButton.style.backgroundColor = "#dc3545";
    cancelButton.style.color = "#fff";
    cancelButton.style.border = "none";
    cancelButton.style.borderRadius = "6px";
    cancelButton.style.cursor = "pointer";
    cancelButton.style.fontSize = "16px";
    cancelButton.style.fontWeight = "bold";
    cancelButton.style.margin = "0px 10px";
    cancelButton.style.transition = "background-color 0.3s ease, transform 0.2s ease";
    cancelButton.addEventListener("mouseover", () => {
        cancelButton.style.backgroundColor = "#c82333";
        cancelButton.style.transform = "scale(1.05)";
    });
    cancelButton.addEventListener("mouseout", () => {
        cancelButton.style.backgroundColor = "#dc3545";
        cancelButton.style.transform = "scale(1)";
    });
    
    cancelButton.addEventListener("click", () => {
        document.body.removeChild(overlay);
    });

    applyButton.addEventListener("click", () => {
        console.log("Selected Values:", dropdownValues);

        // Extract the selected "Choose Value" field
        const selectedMeasure = dropdownValues.find(item => item.field === "Choose Value")?.value;

        if (selectedMeasure && selectedMeasure !== "None") {
            // Find the corresponding measure in the config
            const measure = config.measures.find(m => m.caption === selectedMeasure);

            if (measure) {
                // Update the measure's format based on the dropdown selections
                measure.format = {
                    type: "currency",
                    currency: dropdownValues.find(item => item.field === "Currency Symbol")?.value.includes("Dollar") ? "USD" : "INR",
                    locale: "en-US",
                    decimals: parseInt(dropdownValues.find(item => item.field === "Decimal Places")?.value, 10) || 2,
                    // decimalSeparator: dropdownValues.find(item => item.field === "Decimal Separator")?.value || ".",
                    // align: dropdownValues.find(item => item.field === "Currency Align")?.value || "Left",
                    // percent: dropdownValues.find(item => item.field === "Format as Percent")?.value === "Yes",
                };
                config.formatting[measure.uniqueName] = {
                    type: "currency",
                    currency: measure.format.currency,
                    locale: measure.format.locale,
                    decimals: measure.format.decimals,
                    // percent: measure.format.percent,
                };

                console.log("Updated Measure Format:", measure.format);
            }
        } else {
            console.log("No valid measure selected. Config unchanged.");
        }

        console.log("Updated Config:", config); // Log the updated config for debugging
        formatTable(config)
        document.body.removeChild(overlay); // Remove the popup
    });


    buttonContainer.appendChild(applyButton);
    buttonContainer.appendChild(cancelButton);

    popup.appendChild(header);
    popup.appendChild(headerSeparator);
    popup.appendChild(formContainer);
    popup.appendChild(buttonContainer);
    overlay.appendChild(popup);
    document.body.appendChild(overlay);
}
=======
export function formatCellPopUp() {
  const overlay = document.createElement('div');
  overlay.style.position = 'fixed';
  overlay.style.top = '0';
  overlay.style.left = '0';
  overlay.style.width = '100%';
  overlay.style.height = '100%';
  overlay.style.backgroundColor = 'rgba(0, 0, 0, 0.5)';
  overlay.style.display = 'flex';
  overlay.style.justifyContent = 'center';
  overlay.style.alignItems = 'center';
  overlay.style.zIndex = '1000';

  const popup = document.createElement('div');
  popup.style.width = '400px';
  popup.style.padding = '20px';
  popup.style.backgroundColor = '#fff';
  popup.style.borderRadius = '8px';
  popup.style.boxShadow = '0 4px 8px rgba(0, 0, 0, 0.2)';

  const header = document.createElement('h2');
  header.textContent = 'Format Cell';
  header.style.margin = '5px';
  header.style.textAlign = 'left';

  const headerSeparator = document.createElement('hr');
  headerSeparator.style.border = '0';
  headerSeparator.style.height = '1px';
  headerSeparator.style.backgroundColor = '#ccc';
  headerSeparator.style.margin = '10px 0';

  const formContainer = document.createElement('div');

  const fields = [
    'Choose Value',
    'Text Align',
    'Thousand Separator',
    'Decimal Separator',
    'Decimal Places',
    'Currency Symbol',
    'Currency Align',
    'Null Value',
    'Format as Percent',
  ];
  const dropdownValues = fields.map((field) => ({ field, value: '' }));

  fields.forEach((field, index) => {
    const row = document.createElement('div');
    row.style.display = 'flex';
    row.style.alignItems = 'center';
    row.style.marginBottom = '15px';

    const label = document.createElement('label');
    label.textContent = `${field}:`;
    label.style.flex = '1';
    label.style.marginRight = '10px';

    const dropdown = document.createElement('select');
    dropdown.style.flex = '2';
    dropdown.style.padding = '10px';
    dropdown.style.borderRadius = '4px';
    dropdown.style.border = '1px solid #ccc';

    const options = ['Option 1', 'Option 2', 'Option 3'];
    options.forEach((optionText) => {
      const option = document.createElement('option');
      option.value = optionText;
      option.textContent = optionText;
      dropdown.appendChild(option);
    });

    dropdown.addEventListener('change', (e) => {
      dropdownValues[index].value = e.target.value;
    });

    row.appendChild(label);
    row.appendChild(dropdown);
    formContainer.appendChild(row);
  });

  const buttonContainer = document.createElement('div');
  buttonContainer.style.display = 'flex';
  buttonContainer.style.justifyContent = 'flex-end';
  buttonContainer.style.marginTop = '20px';

  const applyButton = document.createElement('button');
  applyButton.textContent = 'Apply';
  applyButton.style.padding = '10px 20px';
  applyButton.style.backgroundColor = '#fff';
  applyButton.style.color = '#000';
  applyButton.style.border = 'none';
  applyButton.style.borderRadius = '4px';
  applyButton.style.cursor = 'pointer';
  applyButton.style.border = '1px solid #000';
  applyButton.style.margin = '0px 10px';

  const cancelButton = document.createElement('button');
  cancelButton.textContent = 'Cancel';
  cancelButton.style.padding = '10px 20px';
  cancelButton.style.backgroundColor = '#fff';
  cancelButton.style.color = '#000';
  cancelButton.style.border = 'none';
  cancelButton.style.borderRadius = '4px';
  cancelButton.style.cursor = 'pointer';
  cancelButton.style.border = '1px solid #000';
  cancelButton.style.margin = '0px 10px';

  cancelButton.addEventListener('click', () => {
    document.body.removeChild(overlay);
  });

  applyButton.addEventListener('click', () => {
    console.log(dropdownValues);
    document.body.removeChild(overlay);
  });

  buttonContainer.appendChild(applyButton);
  buttonContainer.appendChild(cancelButton);

  popup.appendChild(header);
  popup.appendChild(headerSeparator);
  popup.appendChild(formContainer);
  popup.appendChild(buttonContainer);
  overlay.appendChild(popup);
  document.body.appendChild(overlay);
}
>>>>>>> 88cf6054
<|MERGE_RESOLUTION|>--- conflicted
+++ resolved
@@ -1,346 +1,214 @@
-<<<<<<< HEAD
-
-import { formatTable } from "./main.js"
-export function formatCellPopUp(config, PivotEngine) {
-    const dynamicData = config.measures.filter(measure => measure.format.type === "currency");
-
-
-
-    const overlay = document.createElement("div");
-    overlay.style.position = "fixed";
-    overlay.style.top = "0";
-    overlay.style.left = "0";
-    overlay.style.width = "100%";
-    overlay.style.height = "100%";
-    overlay.style.backgroundColor = "rgba(0, 0, 0, 0.5)";
-    overlay.style.display = "flex";
-    overlay.style.justifyContent = "center";
-    overlay.style.alignItems = "center";
-    overlay.style.zIndex = "1000";
-
-    const popup = document.createElement("div");
-    popup.style.width = "400px";
-    popup.style.padding = "20px";
-    popup.style.backgroundColor = "#fff";
-    popup.style.borderRadius = "8px";
-    popup.style.boxShadow = "0 4px 8px rgba(0, 0, 0, 0.2)";
-
-    const header = document.createElement("h2");
-    header.textContent = "Format Cell";
-    header.style.margin = "5px";
-    header.style.textAlign = "left";
-
-    const headerSeparator = document.createElement("hr");
-    headerSeparator.style.border = "0";
-    headerSeparator.style.height = "1px";
-    headerSeparator.style.backgroundColor = "#ccc";
-    headerSeparator.style.margin = "10px 0";
-
-    const formContainer = document.createElement("div");
-
-    // Updated "Choose Value" to show dynamic measure captions
-    const fields = [
-        { name: "Choose Value", options: ["None", ...dynamicData.map(measure => measure.caption)] },
-        // { name: "Text Align", options: ["Left", "Right"] },
-        // { name: "Thousand Separator", options: ["Space", "Comma", "Dot"] },
-        // { name: "Decimal Separator", options: [",", "."] },
-        { name: "Decimal Places", options: Array.from({ length: 9 }, (_, i) => (i + 1).toString()) },
-        { name: "Currency Symbol", options: ["Dollar ($)", "Rupees (₹)"] },
-        // { name: "Currency Align", options: ["Left", "Right"] },
-        // { name: "Null Value", options: ["None", "Null"] },
-        // { name: "Format as Percent", options: ["Yes", "No"] },
-    ];
-
-    const dropdownValues = fields.map((field) => ({ field: field.name, value: field.options[0] }));
-
-    const dropdownElements = [];
-
-    fields.forEach((field, index) => {
-        const row = document.createElement("div");
-        row.style.display = "flex";
-        row.style.alignItems = "center";
-        row.style.marginBottom = "15px";
-
-        const label = document.createElement("label");
-        label.textContent = `${field.name}:`;
-        label.style.flex = "1";
-        label.style.marginRight = "10px";
-
-        const dropdown = document.createElement("select");
-        dropdown.style.flex = "2";
-        dropdown.style.padding = "10px";
-        dropdown.style.borderRadius = "4px";
-        dropdown.style.border = "1px solid #ccc";
-
-        // Populate the dropdown with dynamic options
-        field.options.forEach((optionText) => {
-            const option = document.createElement("option");
-            option.value = optionText;
-            option.textContent = optionText;
-            dropdown.appendChild(option);
-        });
-
-        // Disable all fields except "Choose Value"
-        if (index !== 0) {
-            dropdown.disabled = true;
-        }
-
-        if (index === 0) {
-            dropdown.addEventListener("change", (e) => {
-                const selectedValue = e.target.value;
-                if (selectedValue !== "None") {
-                    dropdownElements.forEach((dropdown, i) => {
-                        if (i !== 0) {
-                            dropdown.disabled = false;
-                        }
-                    });
-                } else {
-                    dropdownElements.forEach((dropdown, i) => {
-                        if (i !== 0) {
-                            dropdown.disabled = true;
-                        }
-                    });
-                }
-            });
-        }
-
-        dropdown.addEventListener("change", (e) => {
-            dropdownValues[index].value = e.target.value;
-        });
-
-        row.appendChild(label);
-        row.appendChild(dropdown);
-        formContainer.appendChild(row);
-        dropdownElements.push(dropdown);
-    });
-
-    const buttonContainer = document.createElement("div");
-    buttonContainer.style.display = "flex";
-    buttonContainer.style.justifyContent = "flex-end";
-    buttonContainer.style.marginTop = "20px";
-
-    const applyButton = document.createElement("button");
-    applyButton.textContent = "Apply";
-    applyButton.style.padding = "12px 24px";
-    applyButton.style.backgroundColor = "#28a745";
-    applyButton.style.color = "#fff";
-    applyButton.style.border = "none";
-    applyButton.style.borderRadius = "6px";
-    applyButton.style.cursor = "pointer";
-    applyButton.style.fontSize = "16px";
-    applyButton.style.fontWeight = "bold";
-    applyButton.style.margin = "0px 10px";
-    applyButton.style.transition = "background-color 0.3s ease, transform 0.2s ease";
-    applyButton.addEventListener("mouseover", () => {
-        applyButton.style.backgroundColor = "#218838";
-        applyButton.style.transform = "scale(1.05)";
-    });
-    applyButton.addEventListener("mouseout", () => {
-        applyButton.style.backgroundColor = "#28a745";
-        applyButton.style.transform = "scale(1)";
-    });
-    
-    const cancelButton = document.createElement("button");
-    cancelButton.textContent = "Cancel";
-    cancelButton.style.padding = "12px 24px";
-    cancelButton.style.backgroundColor = "#dc3545";
-    cancelButton.style.color = "#fff";
-    cancelButton.style.border = "none";
-    cancelButton.style.borderRadius = "6px";
-    cancelButton.style.cursor = "pointer";
-    cancelButton.style.fontSize = "16px";
-    cancelButton.style.fontWeight = "bold";
-    cancelButton.style.margin = "0px 10px";
-    cancelButton.style.transition = "background-color 0.3s ease, transform 0.2s ease";
-    cancelButton.addEventListener("mouseover", () => {
-        cancelButton.style.backgroundColor = "#c82333";
-        cancelButton.style.transform = "scale(1.05)";
-    });
-    cancelButton.addEventListener("mouseout", () => {
-        cancelButton.style.backgroundColor = "#dc3545";
-        cancelButton.style.transform = "scale(1)";
-    });
-    
-    cancelButton.addEventListener("click", () => {
-        document.body.removeChild(overlay);
-    });
-
-    applyButton.addEventListener("click", () => {
-        console.log("Selected Values:", dropdownValues);
-
-        // Extract the selected "Choose Value" field
-        const selectedMeasure = dropdownValues.find(item => item.field === "Choose Value")?.value;
-
-        if (selectedMeasure && selectedMeasure !== "None") {
-            // Find the corresponding measure in the config
-            const measure = config.measures.find(m => m.caption === selectedMeasure);
-
-            if (measure) {
-                // Update the measure's format based on the dropdown selections
-                measure.format = {
-                    type: "currency",
-                    currency: dropdownValues.find(item => item.field === "Currency Symbol")?.value.includes("Dollar") ? "USD" : "INR",
-                    locale: "en-US",
-                    decimals: parseInt(dropdownValues.find(item => item.field === "Decimal Places")?.value, 10) || 2,
-                    // decimalSeparator: dropdownValues.find(item => item.field === "Decimal Separator")?.value || ".",
-                    // align: dropdownValues.find(item => item.field === "Currency Align")?.value || "Left",
-                    // percent: dropdownValues.find(item => item.field === "Format as Percent")?.value === "Yes",
-                };
-                config.formatting[measure.uniqueName] = {
-                    type: "currency",
-                    currency: measure.format.currency,
-                    locale: measure.format.locale,
-                    decimals: measure.format.decimals,
-                    // percent: measure.format.percent,
-                };
-
-                console.log("Updated Measure Format:", measure.format);
-            }
-        } else {
-            console.log("No valid measure selected. Config unchanged.");
-        }
-
-        console.log("Updated Config:", config); // Log the updated config for debugging
-        formatTable(config)
-        document.body.removeChild(overlay); // Remove the popup
-    });
-
-
-    buttonContainer.appendChild(applyButton);
-    buttonContainer.appendChild(cancelButton);
-
-    popup.appendChild(header);
-    popup.appendChild(headerSeparator);
-    popup.appendChild(formContainer);
-    popup.appendChild(buttonContainer);
-    overlay.appendChild(popup);
-    document.body.appendChild(overlay);
-}
-=======
-export function formatCellPopUp() {
-  const overlay = document.createElement('div');
-  overlay.style.position = 'fixed';
-  overlay.style.top = '0';
-  overlay.style.left = '0';
-  overlay.style.width = '100%';
-  overlay.style.height = '100%';
-  overlay.style.backgroundColor = 'rgba(0, 0, 0, 0.5)';
-  overlay.style.display = 'flex';
-  overlay.style.justifyContent = 'center';
-  overlay.style.alignItems = 'center';
-  overlay.style.zIndex = '1000';
-
-  const popup = document.createElement('div');
-  popup.style.width = '400px';
-  popup.style.padding = '20px';
-  popup.style.backgroundColor = '#fff';
-  popup.style.borderRadius = '8px';
-  popup.style.boxShadow = '0 4px 8px rgba(0, 0, 0, 0.2)';
-
-  const header = document.createElement('h2');
-  header.textContent = 'Format Cell';
-  header.style.margin = '5px';
-  header.style.textAlign = 'left';
-
-  const headerSeparator = document.createElement('hr');
-  headerSeparator.style.border = '0';
-  headerSeparator.style.height = '1px';
-  headerSeparator.style.backgroundColor = '#ccc';
-  headerSeparator.style.margin = '10px 0';
-
-  const formContainer = document.createElement('div');
-
-  const fields = [
-    'Choose Value',
-    'Text Align',
-    'Thousand Separator',
-    'Decimal Separator',
-    'Decimal Places',
-    'Currency Symbol',
-    'Currency Align',
-    'Null Value',
-    'Format as Percent',
-  ];
-  const dropdownValues = fields.map((field) => ({ field, value: '' }));
-
-  fields.forEach((field, index) => {
-    const row = document.createElement('div');
-    row.style.display = 'flex';
-    row.style.alignItems = 'center';
-    row.style.marginBottom = '15px';
-
-    const label = document.createElement('label');
-    label.textContent = `${field}:`;
-    label.style.flex = '1';
-    label.style.marginRight = '10px';
-
-    const dropdown = document.createElement('select');
-    dropdown.style.flex = '2';
-    dropdown.style.padding = '10px';
-    dropdown.style.borderRadius = '4px';
-    dropdown.style.border = '1px solid #ccc';
-
-    const options = ['Option 1', 'Option 2', 'Option 3'];
-    options.forEach((optionText) => {
-      const option = document.createElement('option');
-      option.value = optionText;
-      option.textContent = optionText;
-      dropdown.appendChild(option);
-    });
-
-    dropdown.addEventListener('change', (e) => {
-      dropdownValues[index].value = e.target.value;
-    });
-
-    row.appendChild(label);
-    row.appendChild(dropdown);
-    formContainer.appendChild(row);
-  });
-
-  const buttonContainer = document.createElement('div');
-  buttonContainer.style.display = 'flex';
-  buttonContainer.style.justifyContent = 'flex-end';
-  buttonContainer.style.marginTop = '20px';
-
-  const applyButton = document.createElement('button');
-  applyButton.textContent = 'Apply';
-  applyButton.style.padding = '10px 20px';
-  applyButton.style.backgroundColor = '#fff';
-  applyButton.style.color = '#000';
-  applyButton.style.border = 'none';
-  applyButton.style.borderRadius = '4px';
-  applyButton.style.cursor = 'pointer';
-  applyButton.style.border = '1px solid #000';
-  applyButton.style.margin = '0px 10px';
-
-  const cancelButton = document.createElement('button');
-  cancelButton.textContent = 'Cancel';
-  cancelButton.style.padding = '10px 20px';
-  cancelButton.style.backgroundColor = '#fff';
-  cancelButton.style.color = '#000';
-  cancelButton.style.border = 'none';
-  cancelButton.style.borderRadius = '4px';
-  cancelButton.style.cursor = 'pointer';
-  cancelButton.style.border = '1px solid #000';
-  cancelButton.style.margin = '0px 10px';
-
-  cancelButton.addEventListener('click', () => {
-    document.body.removeChild(overlay);
-  });
-
-  applyButton.addEventListener('click', () => {
-    console.log(dropdownValues);
-    document.body.removeChild(overlay);
-  });
-
-  buttonContainer.appendChild(applyButton);
-  buttonContainer.appendChild(cancelButton);
-
-  popup.appendChild(header);
-  popup.appendChild(headerSeparator);
-  popup.appendChild(formContainer);
-  popup.appendChild(buttonContainer);
-  overlay.appendChild(popup);
-  document.body.appendChild(overlay);
-}
->>>>>>> 88cf6054
+import { formatTable } from "./main.js"
+export function formatCellPopUp(config, PivotEngine) {
+    const dynamicData = config.measures.filter(measure => measure.format.type === "currency");
+
+    const overlay = document.createElement("div");
+    overlay.style.position = "fixed";
+    overlay.style.top = "0";
+    overlay.style.left = "0";
+    overlay.style.width = "100%";
+    overlay.style.height = "100%";
+    overlay.style.backgroundColor = "rgba(0, 0, 0, 0.5)";
+    overlay.style.display = "flex";
+    overlay.style.justifyContent = "center";
+    overlay.style.alignItems = "center";
+    overlay.style.zIndex = "1000";
+
+    const popup = document.createElement("div");
+    popup.style.width = "400px";
+    popup.style.padding = "20px";
+    popup.style.backgroundColor = "#fff";
+    popup.style.borderRadius = "8px";
+    popup.style.boxShadow = "0 4px 8px rgba(0, 0, 0, 0.2)";
+
+    const header = document.createElement("h2");
+    header.textContent = "Format Cell";
+    header.style.margin = "5px";
+    header.style.textAlign = "left";
+
+    const headerSeparator = document.createElement("hr");
+    headerSeparator.style.border = "0";
+    headerSeparator.style.height = "1px";
+    headerSeparator.style.backgroundColor = "#ccc";
+    headerSeparator.style.margin = "10px 0";
+
+    const formContainer = document.createElement("div");
+
+    // Updated "Choose Value" to show dynamic measure captions
+    const fields = [
+        { name: "Choose Value", options: ["None", ...dynamicData.map(measure => measure.caption)] },
+        // { name: "Text Align", options: ["Left", "Right"] },
+        // { name: "Thousand Separator", options: ["Space", "Comma", "Dot"] },
+        // { name: "Decimal Separator", options: [",", "."] },
+        { name: "Decimal Places", options: Array.from({ length: 9 }, (_, i) => (i + 1).toString()) },
+        { name: "Currency Symbol", options: ["Dollar ($)", "Rupees (₹)"] },
+        // { name: "Currency Align", options: ["Left", "Right"] },
+        // { name: "Null Value", options: ["None", "Null"] },
+        // { name: "Format as Percent", options: ["Yes", "No"] },
+    ];
+
+    const dropdownValues = fields.map((field) => ({ field: field.name, value: field.options[0] }));
+
+    const dropdownElements = [];
+
+    fields.forEach((field, index) => {
+        const row = document.createElement("div");
+        row.style.display = "flex";
+        row.style.alignItems = "center";
+        row.style.marginBottom = "15px";
+
+        const label = document.createElement("label");
+        label.textContent = `${field.name}:`;
+        label.style.flex = "1";
+        label.style.marginRight = "10px";
+
+        const dropdown = document.createElement("select");
+        dropdown.style.flex = "2";
+        dropdown.style.padding = "10px";
+        dropdown.style.borderRadius = "4px";
+        dropdown.style.border = "1px solid #ccc";
+
+        // Populate the dropdown with dynamic options
+        field.options.forEach((optionText) => {
+            const option = document.createElement("option");
+            option.value = optionText;
+            option.textContent = optionText;
+            dropdown.appendChild(option);
+        });
+
+        // Disable all fields except "Choose Value"
+        if (index !== 0) {
+            dropdown.disabled = true;
+        }
+
+        if (index === 0) {
+            dropdown.addEventListener("change", (e) => {
+                const selectedValue = e.target.value;
+                if (selectedValue !== "None") {
+                    dropdownElements.forEach((dropdown, i) => {
+                        if (i !== 0) {
+                            dropdown.disabled = false;
+                        }
+                    });
+                } else {
+                    dropdownElements.forEach((dropdown, i) => {
+                        if (i !== 0) {
+                            dropdown.disabled = true;
+                        }
+                    });
+                }
+            });
+        }
+
+        dropdown.addEventListener("change", (e) => {
+            dropdownValues[index].value = e.target.value;
+        });
+
+        row.appendChild(label);
+        row.appendChild(dropdown);
+        formContainer.appendChild(row);
+        dropdownElements.push(dropdown);
+    });
+
+    const buttonContainer = document.createElement("div");
+    buttonContainer.style.display = "flex";
+    buttonContainer.style.justifyContent = "flex-end";
+    buttonContainer.style.marginTop = "20px";
+
+    const applyButton = document.createElement("button");
+    applyButton.textContent = "Apply";
+    applyButton.style.padding = "12px 24px";
+    applyButton.style.backgroundColor = "#28a745";
+    applyButton.style.color = "#fff";
+    applyButton.style.border = "none";
+    applyButton.style.borderRadius = "6px";
+    applyButton.style.cursor = "pointer";
+    applyButton.style.fontSize = "16px";
+    applyButton.style.fontWeight = "bold";
+    applyButton.style.margin = "0px 10px";
+    applyButton.style.transition = "background-color 0.3s ease, transform 0.2s ease";
+    applyButton.addEventListener("mouseover", () => {
+        applyButton.style.backgroundColor = "#218838";
+        applyButton.style.transform = "scale(1.05)";
+    });
+    applyButton.addEventListener("mouseout", () => {
+        applyButton.style.backgroundColor = "#28a745";
+        applyButton.style.transform = "scale(1)";
+    });
+
+    const cancelButton = document.createElement("button");
+    cancelButton.textContent = "Cancel";
+    cancelButton.style.padding = "12px 24px";
+    cancelButton.style.backgroundColor = "#dc3545";
+    cancelButton.style.color = "#fff";
+    cancelButton.style.border = "none";
+    cancelButton.style.borderRadius = "6px";
+    cancelButton.style.cursor = "pointer";
+    cancelButton.style.fontSize = "16px";
+    cancelButton.style.fontWeight = "bold";
+    cancelButton.style.margin = "0px 10px";
+    cancelButton.style.transition = "background-color 0.3s ease, transform 0.2s ease";
+    cancelButton.addEventListener("mouseover", () => {
+        cancelButton.style.backgroundColor = "#c82333";
+        cancelButton.style.transform = "scale(1.05)";
+    });
+    cancelButton.addEventListener("mouseout", () => {
+        cancelButton.style.backgroundColor = "#dc3545";
+        cancelButton.style.transform = "scale(1)";
+    });
+
+    cancelButton.addEventListener("click", () => {
+        document.body.removeChild(overlay);
+    });
+
+    applyButton.addEventListener("click", () => {
+        console.log("Selected Values:", dropdownValues);
+
+        // Extract the selected "Choose Value" field
+        const selectedMeasure = dropdownValues.find(item => item.field === "Choose Value")?.value;
+
+        if (selectedMeasure && selectedMeasure !== "None") {
+            // Find the corresponding measure in the config
+            const measure = config.measures.find(m => m.caption === selectedMeasure);
+
+            if (measure) {
+                // Update the measure's format based on the dropdown selections
+                measure.format = {
+                    type: "currency",
+                    currency: dropdownValues.find(item => item.field === "Currency Symbol")?.value.includes("Dollar") ? "USD" : "INR",
+                    locale: "en-US",
+                    decimals: parseInt(dropdownValues.find(item => item.field === "Decimal Places")?.value, 10) || 2,
+                    // decimalSeparator: dropdownValues.find(item => item.field === "Decimal Separator")?.value || ".",
+                    // align: dropdownValues.find(item => item.field === "Currency Align")?.value || "Left",
+                    // percent: dropdownValues.find(item => item.field === "Format as Percent")?.value === "Yes",
+                };
+                config.formatting[measure.uniqueName] = {
+                    type: "currency",
+                    currency: measure.format.currency,
+                    locale: measure.format.locale,
+                    decimals: measure.format.decimals,
+                    // percent: measure.format.percent,
+                };
+
+                console.log("Updated Measure Format:", measure.format);
+            }
+        } else {
+            console.log("No valid measure selected. Config unchanged.");
+        }
+
+        console.log("Updated Config:", config); // Log the updated config for debugging
+        formatTable(config)
+        document.body.removeChild(overlay); // Remove the popup
+    });
+
+
+    buttonContainer.appendChild(applyButton);
+    buttonContainer.appendChild(cancelButton);
+
+    popup.appendChild(header);
+    popup.appendChild(headerSeparator);
+    popup.appendChild(formContainer);
+    popup.appendChild(buttonContainer);
+    overlay.appendChild(popup);
+    document.body.appendChild(overlay);
+}