import { formatCellPopUp } from './formatCell.js';
import { createOptionsPopup } from './optionsPopup.js';
import { conditionFormattingPopUp } from './conditionFormattingPopUp.js';
import { createFieldsPopup } from './fieldsPopup.js';
import { dataSourceOptions } from './dataSourceOptions.js';
import {  engine } from './main.js';

export function createHeader(config) {
  const header = document.createElement('div');
  header.style.display = 'flex';
  header.style.justifyContent = 'space-between';
  header.style.alignItems = 'center';
  header.style.padding = '10px 20px';
  header.style.backgroundColor = '#f3f4f6';
  header.style.boxShadow = '0 2px 4px rgba(0, 0, 0, 0.1)';
  header.style.position = 'fixed';
  header.style.top = '0';
  header.style.left = '0';
  header.style.right = '0';
  header.style.zIndex = '1000';

  function createOption(icon, label, dropdownOptions) {
    const option = document.createElement('div');
    option.style.position = 'relative';
    option.style.display = 'flex';
    option.style.flexDirection = 'column';
    option.style.alignItems = 'center';
    option.style.margin = '0 10px';
    option.style.cursor = 'pointer';

    // Icon element
    const iconElement = document.createElement('div');
    iconElement.textContent = icon;
    iconElement.style.fontSize = '24px';

    // Label element
    const labelElement = document.createElement('span');
    labelElement.textContent = label;
    labelElement.style.fontSize = '12px';
    labelElement.style.color = '#4b5563';

    // Dropdown container
    const dropdown = document.createElement('div');
    dropdown.style.position = 'absolute';
    dropdown.style.top = '100%';
    dropdown.style.right = '0';
    dropdown.style.backgroundColor = '#ffffff';
    dropdown.style.border = '1px solid #d1d5db';
    dropdown.style.borderRadius = '10px';
    dropdown.style.boxShadow = '0 2px 4px rgba(0, 0, 0, 0.1)';
    dropdown.style.display = 'none';
    dropdown.style.flexDirection = 'column';
    dropdown.style.padding = '5px';
    dropdown.style.zIndex = '1000';
    dropdown.style.width = 'max-content';
    dropdown.style.whiteSpace = 'nowrap';

    // Populate dropdown if options are provided
    if (dropdownOptions && dropdownOptions.length) {
      dropdownOptions.forEach((optionName) => {
        const dropdownItem = document.createElement('div');
        dropdownItem.textContent = optionName;
        dropdownItem.style.padding = '8px 16px';
        dropdownItem.style.cursor = 'pointer';
        dropdownItem.style.fontSize = '14px';
        dropdownItem.style.backgroundColor = '#ffffff';
        dropdownItem.style.transition = 'background-color 0.3s';

        // Dropdown item click logic
        dropdownItem.addEventListener('click', () => {
          console.log(optionName);
          switch (optionName) {
            case 'Format Cell':
              formatCellPopUp(config);
              break;
            case 'Condition Formatting':
              conditionFormattingPopUp();
              break;
            case 'Options':
              createOptionsPopup();
              break;
            //TODO: Add more cases for other options
            // case 'To Local CSV':
            //   dataSourceOptions(config);
            //   break;
            case 'To Local JSON':
              dataSourceOptions(config);
              break;
            default:
              alert(optionName);
          }
        });

        // Hover effects for dropdown items
        dropdownItem.addEventListener('mouseover', () => {
          dropdownItem.style.backgroundColor = '#f3f4f6';
        });

        dropdownItem.addEventListener('mouseout', () => {
          dropdownItem.style.backgroundColor = '#ffffff';
        });

        dropdown.appendChild(dropdownItem);
      });
    } else {
      // Fallback for no dropdown options
      option.addEventListener('click', () => {
        console.log('label clicked: ' + label);
        switch (label) {
          case 'Options':
            createOptionsPopup();
            break;
          case 'Fields':
            createFieldsPopup();
            break;
          default:
            alert(label);
        }
      });
    }

    // Append elements to the option container
    option.appendChild(iconElement);
    option.appendChild(labelElement);
    option.appendChild(dropdown);

    // Show dropdown on hover
    option.addEventListener('mouseover', () => {
      dropdown.style.display = 'flex';
    });

    // Hide dropdown when mouse leaves
    option.addEventListener('mouseout', () => {
      dropdown.style.display = 'none';
    });

    return option;
  }

  const leftSection = document.createElement('div');
  leftSection.style.display = 'flex';

  const rightSection = document.createElement('div');
  rightSection.style.display = 'flex';

  const leftOptions = [
    {
      icon: '🔗',
      label: 'Connect',
      dropdownOptions: ['To Local CSV', 'To Local JSON'],
    },
<<<<<<< HEAD
=======
    // TODO: Implement open and save functionality
>>>>>>> 4123716e
    // {
    //   icon: '📂',
    //   label: 'Open',
    //   dropdownOptions: ['Local Report', 'Remote Report'],
    // },
    // {
    //   icon: '💾',
    //   label: 'Save',
    //   dropdownOptions: [],
    // },

    {
      icon: '📤',
      label: 'Export',
      dropdownOptions: ['Print', 'To HTML', 'To Excel', 'To PDF'],
    },
  ];

  const rightOptions = [
    {
      icon: '↕️',
      label: 'Format',
      dropdownOptions: ['Format Cell', 'Condition Formatting'],
    },
    // { icon: '⚙️', label: 'Options', dropdownOptions: [] },
    { icon: '📋', label: 'Fields', dropdownOptions: [] },
  ];


  leftOptions.forEach((option) =>
      leftSection.appendChild(
        createOption(option.icon, option.label, option.dropdownOptions),
      ),
    );

  rightOptions.forEach((option) =>
    rightSection.appendChild(
      createOption(option.icon, option.label, option.dropdownOptions),
    ),
  );

  header.appendChild(leftSection);
  header.appendChild(rightSection);

  document.body.appendChild(header);
}<|MERGE_RESOLUTION|>--- conflicted
+++ resolved
@@ -149,10 +149,7 @@
       label: 'Connect',
       dropdownOptions: ['To Local CSV', 'To Local JSON'],
     },
-<<<<<<< HEAD
-=======
     // TODO: Implement open and save functionality
->>>>>>> 4123716e
     // {
     //   icon: '📂',
     //   label: 'Open',
