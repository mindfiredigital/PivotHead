--- conflicted
+++ resolved
@@ -1,16 +1,9 @@
 <!DOCTYPE html>
 <html lang="en">
-<<<<<<< HEAD
 <head>
     <meta charset="UTF-8">
     <meta name="viewport" content="width=device-width, initial-scale=1.0">
     <title>Pivothead Core</title>
-=======
-  <head>
-    <meta charset="UTF-8" />
-    <meta name="viewport" content="width=device-width, initial-scale=1.0" />
-    <title>Pivothead Core Demo</title>
->>>>>>> 49599ddb
     <style>
       body {
         font-family: Arial, sans-serif;
@@ -32,19 +25,11 @@
   </head>
   <body>
     <div id="app">
-<<<<<<< HEAD
         <h1 style="margin-top: 60px;">Pivothead Core</h1>
         <div id="dropdownContainer" style="margin-bottom: 20px;"></div>
         <div id="multiSelectContainer"></div>
         <div id="pivotTable"></div>
         <div id="resultContainer"></div>
-=======
-      <h1 style="margin-top: 60px">Pivothead Core Demo</h1>
-      <div id="dropdownContainer" style="margin-bottom: 20px"></div>
-      <div id="multiSelectContainer"></div>
-      <div id="pivotTable"></div>
-      <div id="resultContainer"></div>
->>>>>>> 49599ddb
     </div>
     <script src="lib/pivothead-core.js"></script>
     <script type="module" src="main.js"></script>
