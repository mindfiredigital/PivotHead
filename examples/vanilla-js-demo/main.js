<<<<<<< HEAD
import temp from "./constant.js"

/**
* PivotHead Demo
*
* This file demonstrates the usage of the PivotheadCore library to create an interactive pivot table.
* Features include:
* - Sorting
* - Grouping
* - Column resizing
* - Column reordering (drag and drop)
* - Row reordering (drag and drop)
*/
import { createHeader } from "./header.js"
if (typeof PivotheadCore === 'undefined') {
  console.error(
    'PivotheadCore is not defined. Make sure the library is loaded correctly.',
  );
}

// Importing the Package
const { PivotEngine } = PivotheadCore;

// Dummy data.
const data = [
  {
    date: '2024-01-01',
    product: 'Widget A',
    region: 'North',
    sales: 1000,
    quantity: 50,
  },
  {
    date: '2024-01-01',
    product: 'Widget B',
    region: 'South',
    sales: 1500,
    quantity: 75,
  },
  {
    date: '2024-01-01',
    product: 'Widget D',
    region: 'North',
    sales: 1300,
    quantity: 70,
  },
  {
    date: '2024-01-02',
    product: 'Widget A',
    region: 'East',
    sales: 1200,
    quantity: 60,
  },
  {
    date: '2024-01-02',
    product: 'Widget A',
    region: 'East',
    sales: 100,
    quantity: 44,
  },
  {
    date: '2024-01-02',
    product: 'Widget C',
    region: 'West',
    sales: 800,
    quantity: 40,
  },
  {
    date: '2024-01-03',
    product: 'Widget B',
    region: 'North',
    sales: 1800,
    quantity: 90,
  },
  {
    date: '2024-01-03',
    product: 'Widget C',
    region: 'South',
    sales: 1100,
    quantity: 55,
  },
  {
    date: '2024-01-04',
    product: 'Widget A',
    region: 'West',
    sales: 1300,
    quantity: 65,
  },
  {
    date: '2024-01-04',
    product: 'Widget B',
    region: 'East',
    sales: 1600,
    quantity: 80,
  },
];

// Updated configuration for the pivot table
const config = {
  data: data,
  rows: [
    { uniqueName: 'product', caption: 'Product' },
  ],
  columns: [{ uniqueName: 'region', caption: 'Region' }],
  measures: [
    {
      uniqueName: 'sales',
      caption: 'Total Sales',
      aggregation: 'sum',
      format: { type: 'currency', currency: 'USD' },
    },
    {
      uniqueName: 'quantity',
      caption: 'Total Quantity',
      aggregation: 'sum',
      format: { type: 'number' },
    },
    {
      uniqueName: 'averageSale',
      caption: 'Average Sale',
      aggregation: 'avg',
      format: { type: 'currency', currency: 'USD' },
      formula: (item) => item.sales / item.quantity,
    },
  ],
  dimensions: [
    { field: 'product', label: 'Product', type: 'string' },
    { field: 'region', label: 'Region', type: 'string' },
    { field: 'date', label: 'Date', type: 'date' },
    {
      field: 'sales', label: 'Sales', type: 'number', format: {
        type: 'currency',
        currency: 'USD',
      },
    },
    { field: 'quantity', label: 'Quantity', type: 'number' },
  ],
  defaultAggregation: 'sum',
  isResponsive: true,
  groupConfig: {
    rowFields: ['product'],
    columnFields: ['region'],
    grouper: (item, fields) => fields.map((field) => item[field]).join(' - '),
  },
};
// Initialize PivotEngine
console.log(temp, "mainTemp")
export let engine = new PivotEngine(config);

console.log(PivotEngine, "==<")

PivotEngine.prototype.formatValue = function (value, field) {
  // Search in measures first
  const measure = config.measures.find((m) => m.uniqueName === field);
  
  if (measure && measure.format?.type === 'currency') {
    const format = measure.format || {};
    const { symbol, align } = format;

    // Format the currency value
    const formattedValue = value
      .toFixed(temp.decimalPlaces)
      .replace(/\B(?=(\d{3})+(?!\d))/g, temp.thousandSeparator)
      .replace('.', temp.decimalSeparator);

    return align === "left"
      ? `${symbol || temp.currencySymbol}${formattedValue}`
      : `${formattedValue}${symbol || temp.currencySymbol}`;
  }

  // If not found in measures, check in dimensions
  const dimension = config.dimensions.find((dim) => dim.field === field);

  if (dimension && dimension.format?.type === 'currency') {
    const format = dimension.format || {};
    const { symbol, align } = format;

    // Format the currency value
    const formattedValue = value
      .toFixed(temp.decimalPlaces)
      .replace(/\B(?=(\d{3})+(?!\d))/g, temp.thousandSeparator)
      .replace('.', temp.decimalSeparator);

    return align === "left"
      ? `${symbol || temp.currencySymbol}${formattedValue}`
      : `${formattedValue}${symbol || temp.currencySymbol}`;
  }

  // Return the original value if it's not a currency type
  return value;
};


// function createAxisPanel(title, options) {
//   const panel = document.createElement('div');
//   panel.className = 'axis-panel';
//   panel.style.flex = '1';
//   panel.style.minWidth = '200px';

//   const panelTitle = document.createElement('h3');
//   panelTitle.textContent = title;
//   panel.appendChild(panelTitle);

//   const select = document.createElement('select');
//   select.multiple = true;
//   select.style.width = '100%';
//   select.style.height = '100px';

//   options.forEach((option) => {
//     const optionElement = document.createElement('option');
//     optionElement.value = option.field;
//     optionElement.textContent = option.label;
//     select.appendChild(optionElement);
//   });

//   select.addEventListener('change', () => {
//     const selectedFields = Array.from(select.selectedOptions).map((option) => ({
//       uniqueName: option.value,
//       caption: option.textContent,
//     }));
//     if (title === 'Rows') {
//       engine.state.rows = selectedFields;
//     } else {
//       engine.state.columns = selectedFields;
//     }
//     renderTable();
//   });

//   panel.appendChild(select);
//   return panel;
// }

// function createMeasuresPanel() {
//   const panel = document.createElement('div');
//   panel.className = 'measures-panel';
//   panel.style.flex = '1';
//   panel.style.minWidth = '200px';

//   const panelTitle = document.createElement('h3');
//   panelTitle.textContent = 'Measures';
//   panel.appendChild(panelTitle);

//   const select = document.createElement('select');
//   select.multiple = true;
//   select.style.width = '100%';
//   select.style.height = '100px';

//   config.measures.forEach((measure) => {
//     const optionElement = document.createElement('option');
//     optionElement.value = measure.uniqueName;
//     optionElement.textContent = measure.caption;
//     select.appendChild(optionElement);
//   });

//   select.addEventListener('change', () => {
//     const selectedMeasures = Array.from(select.selectedOptions).map((option) =>
//       config.measures.find((m) => m.uniqueName === option.value),
//     );
//     engine.setMeasures(selectedMeasures);
//     renderTable();
//   });

//   panel.appendChild(select);
//   return panel;
// }

// function createAggregationPanel() {
//   const panel = document.createElement('div');
//   panel.className = 'aggregation-panel';
//   panel.style.flex = '1';
//   panel.style.minWidth = '200px';

//   const panelTitle = document.createElement('h3');
//   panelTitle.textContent = 'Aggregation';
//   panel.appendChild(panelTitle);

//   const select = document.createElement('select');
//   select.style.width = '100%';

//   ['sum', 'avg', 'count', 'min', 'max'].forEach((agg) => {
//     const optionElement = document.createElement('option');
//     optionElement.value = agg;
//     optionElement.textContent = agg.toUpperCase();
//     select.appendChild(optionElement);
//   });

//   select.addEventListener('change', (event) => {
//     engine.setAggregation(event.target.value);
//     renderTable();
//   });

//   panel.appendChild(select);
//   return panel;
// }

function renderTable() {
  const state = engine.getState();
  const container = document.getElementById('pivotTable');
  if (!container) {
    console.error('Container element with id "pivotTable" not found');
    return;
  }

  container.innerHTML = '';
 

  const table = document.createElement('table');
  table.style.width = '100%';
  table.style.borderCollapse = 'collapse';
  table.style.marginTop = '20px';
  table.style.border = '1px solid #dee2e6';

  const thead = document.createElement('thead');
  renderTableHeader(thead, state);
  table.appendChild(thead);

  const tbody = document.createElement('tbody');
  const rowFields = state.rows.map((r) => r.uniqueName);
  const groupedData = groupData(data, rowFields);

  renderGroupedRows(tbody, groupedData, state, 0);

  table.appendChild(tbody);
  container.appendChild(table);
}

function renderGroupedRows(tbody, groups, state, level) {
  const columnField = state.columns[0]?.uniqueName;
  const uniqueColumnValues = columnField
    ? [...new Set(data.map((item) => item[columnField]))]
    : [];

  Object.entries(groups).forEach(([key, value]) => {
    const tr = document.createElement('tr');

    // Add group header cells
    const groupKeys = key.split(' - ');
    (state.rows || []).forEach((row, index) => {
      // Update: Added null check for state.rows
      const headerCell = document.createElement('td');
      headerCell.style.padding = '12px';
      headerCell.style.paddingLeft =
        index === 0 ? `${level * 20 + 10}px` : '12px';
      headerCell.style.borderBottom = '1px solid #dee2e6';
      headerCell.style.fontWeight = 'bold';
      headerCell.textContent = index < groupKeys.length ? groupKeys[index] : '';
      tr.appendChild(headerCell);
    });

    // Add data cells for leaf nodes
    if (Array.isArray(value)) {
      uniqueColumnValues.forEach((columnValue) => {
        const columnItems = value.filter(
          (item) => item[columnField] === columnValue,
        );

        state.measures.forEach((measure) => {
          const td = document.createElement('td');
          td.style.padding = '12px';
          td.style.borderBottom = '1px solid #dee2e6';
          td.style.borderRight = '1px solid #dee2e6';
          td.style.backgroundColor = '#f8f9fa';

          if (columnItems.length > 0) {
            let aggregateValue;
            if (measure.formula && typeof measure.formula === 'function') {
              aggregateValue =
                columnItems.reduce(
                  (sum, item) => sum + measure.formula(item),
                  0,
                ) / columnItems.length;
            } else {
              aggregateValue = columnItems.reduce(
                (sum, item) => sum + (item[measure.uniqueName] || 0),
                0,
              );
            }

            if (measure.aggregation === 'avg') {
              aggregateValue /= columnItems.length;
            }

            td.textContent = engine.formatValue(
              aggregateValue,
              measure.uniqueName,
            );
          } else {
            td.textContent = engine.formatValue(0, measure.uniqueName);
          }

          tr.appendChild(td);
        });
      });
    } else {
      uniqueColumnValues.forEach(() => {
        state.measures.forEach(() => {
          const td = document.createElement('td');
          td.style.padding = '12px';
          td.style.borderBottom = '1px solid #dee2e6';
          td.style.borderRight = '1px solid #dee2e6';
          tr.appendChild(td);
        });
      });
    }

    tbody.appendChild(tr);

    // Recursively render subgroups
    if (!Array.isArray(value)) {
      renderGroupedRows(tbody, value, state, level + 1);
    }
  });
}

function renderTableHeader(thead, state) {
  // Column header row
  const columnHeaderRow = document.createElement('tr');

  // Add empty cell for row headers
  const emptyHeaderCell = document.createElement('th');
  emptyHeaderCell.colSpan = state.rows.length;
  emptyHeaderCell.style.padding = '10px';
  emptyHeaderCell.style.backgroundColor = '#f0f0f0';
  emptyHeaderCell.style.borderBottom = '2px solid #ddd';
  columnHeaderRow.appendChild(emptyHeaderCell);

  // Get unique column values based on the configured column fields
  const columnField = state.columns[0]?.uniqueName;
  const uniqueColumnValues = columnField
    ? [...new Set(data.map((item) => item[columnField]))]
    : [];

  // Add column headers with colspan
  uniqueColumnValues.forEach((value) => {
    const th = document.createElement('th');
    th.textContent = value;
    th.colSpan = state.measures.length;
    th.style.padding = '12px';
    th.style.backgroundColor = '#f8f9fa';
    th.style.borderBottom = '2px solid #dee2e6';
    th.style.borderRight = '1px solid #dee2e6';
    columnHeaderRow.appendChild(th);
  });

  thead.appendChild(columnHeaderRow);

  // Second header row for measures
  const measureHeaderRow = document.createElement('tr');

  // Add empty cell for row headers
  state.rows.forEach((row) => {
    const emptyMeasureCell = document.createElement('th');
    emptyMeasureCell.textContent = row.caption;
    emptyMeasureCell.style.padding = '12px';
    emptyMeasureCell.style.backgroundColor = '#f8f9fa';
    emptyMeasureCell.style.borderBottom = '2px solid #dee2e6';
    measureHeaderRow.appendChild(emptyMeasureCell);
  });

  // Add measure headers for each column value
  uniqueColumnValues.forEach(() => {
    state.measures.forEach((measure) => {
      const th = document.createElement('th');
      th.textContent = measure.caption;
      th.style.padding = '12px';
      th.style.backgroundColor = '#f8f9fa';
      th.style.borderBottom = '2px solid #dee2e6';
      th.style.borderRight = '1px solid #dee2e6';
      measureHeaderRow.appendChild(th);
    });
  });

  thead.appendChild(measureHeaderRow);
}

function groupData(data, groupFields) {
  if (!groupFields || groupFields.length === 0) return {};

  const result = {};

  data.forEach((item) => {
    let current = result;

    groupFields.forEach((field, index) => {
      const value = String(item[field]); // Convert all values to string for consistent grouping

      if (!current[value]) {
        current[value] = index === groupFields.length - 1 ? [] : {};
      }

      if (index === groupFields.length - 1) {
        current[value].push(item);
      } else {
        current = current[value];
      }
    });
  });

  return result;
}

// Initialize the table when the DOM is fully loaded
document.addEventListener('DOMContentLoaded', () => {
  const pivotTableContainer = document.getElementById('pivotTable');

  if (!pivotTableContainer) {
    console.error(
      'Pivot table container (#pivotTable) is missing. Ensure the HTML structure is correct.',
    );
    return;
  }
  const { PivotEngine } = PivotheadCore;
  createHeader(config,PivotEngine);
  renderTable();
});
=======
/**
 * PivotHead Demo
 *
 * This file demonstrates the usage of the PivotheadCore library to create an interactive pivot table.
 * Features include:
 * - Sorting
 * - Grouping
 * - Column resizing
 * - Column reordering (drag and drop)
 * - Row reordering (drag and drop)
 */
import { createHeader } from './header.js';
if (typeof PivotheadCore === 'undefined') {
  console.error(
    'PivotheadCore is not defined. Make sure the library is loaded correctly.',
  );
}

// Importing the Package
const { PivotEngine } = PivotheadCore;

// Dummy data.
const data = [
  {
    date: '2024-01-01',
    product: 'Widget A',
    region: 'North',
    sales: 1000,
    quantity: 50,
  },
  {
    date: '2024-01-01',
    product: 'Widget B',
    region: 'South',
    sales: 1500,
    quantity: 75,
  },
  {
    date: '2024-01-01',
    product: 'Widget D',
    region: 'North',
    sales: 1300,
    quantity: 70,
  },
  {
    date: '2024-01-02',
    product: 'Widget A',
    region: 'East',
    sales: 1200,
    quantity: 60,
  },
  {
    date: '2024-01-02',
    product: 'Widget A',
    region: 'East',
    sales: 100,
    quantity: 44,
  },
  {
    date: '2024-01-02',
    product: 'Widget C',
    region: 'West',
    sales: 800,
    quantity: 40,
  },
  {
    date: '2024-01-03',
    product: 'Widget B',
    region: 'North',
    sales: 1800,
    quantity: 90,
  },
  {
    date: '2024-01-03',
    product: 'Widget C',
    region: 'South',
    sales: 1100,
    quantity: 55,
  },
  {
    date: '2024-01-04',
    product: 'Widget A',
    region: 'West',
    sales: 1300,
    quantity: 65,
  },
  {
    date: '2024-01-04',
    product: 'Widget B',
    region: 'East',
    sales: 1600,
    quantity: 80,
  },
];

// Updated configuration for the pivot table
const config = {
  data: data,
  rows: [{ uniqueName: 'product', caption: 'Product' }],
  columns: [{ uniqueName: 'region', caption: 'Region' }],
  measures: [
    {
      uniqueName: 'sales',
      caption: 'Total Sales',
      aggregation: 'sum',
      format: { 
        type: 'currency', 
        currency: 'USD',
        locale: 'en-US',
        decimals: 2
      },
    },
    {
      uniqueName: 'quantity',
      caption: 'Total Quantity',
      aggregation: 'sum',
      format: { 
        type: 'number',
        decimals: 2,
        locale: 'en-US'
      },
    },
    {
      uniqueName: 'averageSale',
      caption: 'Average Sale',
      aggregation: 'avg',
      format: { 
        type: 'currency', 
        currency: 'USD',
        locale: 'en-US',
        decimals: 2
      },
      formula: (item) => item.sales / item.quantity,
    },
  ],
  dimensions: [
    { field: 'product', label: 'Product', type: 'string' },
    { field: 'region', label: 'Region', type: 'string' },
    { field: 'date', label: 'Date', type: 'date' },
    { field: 'sales', label: 'Sales', type: 'number' },
    { field: 'quantity', label: 'Quantity', type: 'number' },
  ],
  defaultAggregation: 'sum',
  isResponsive: true,
  groupConfig: {
    rowFields: ['product'],
    columnFields: ['region'],
    grouper: (item, fields) => fields.map((field) => item[field]).join(' - '),
  },
  formatting: {
    sales: { 
      type: 'currency', 
      currency: 'USD',
      locale: 'en-US',
      decimals: 2
    },
    quantity: { 
      type: 'number',
      decimals: 2,
      locale: 'en-US'
    },
    averageSale: { 
      type: 'currency', 
      currency: 'USD',
      locale: 'en-US',
      decimals: 2
    }
  },

};
// Initialize PivotEngine
let engine = new PivotEngine(config);

function createControlPanel() {
  const controlPanel = document.createElement('div');
  controlPanel.className = 'control-panel';
  controlPanel.style.display = 'flex';
  controlPanel.style.flexWrap = 'wrap';
  controlPanel.style.gap = '20px';
  controlPanel.style.marginBottom = '20px';
  controlPanel.style.padding = '10px';
  controlPanel.style.backgroundColor = '#f8f9fa';
  controlPanel.style.border = '1px solid #dee2e6';
  controlPanel.style.borderRadius = '4px';
 
  const rowsPanel = createAxisPanel('Rows', config.dimensions);
  const columnsPanel = createAxisPanel('Columns', config.dimensions);
  const measuresPanel = createMeasuresPanel();
  const aggregationPanel = createAggregationPanel();
  // const sortPanel = createSortPanel(); 

  controlPanel.appendChild(rowsPanel);
  controlPanel.appendChild(columnsPanel);
  controlPanel.appendChild(measuresPanel);
  controlPanel.appendChild(aggregationPanel);
  // controlPanel.appendChild(sortPanel); 

  return controlPanel;
}

function createAxisPanel(title, options) {
  const panel = document.createElement('div');
  panel.className = 'axis-panel';
  panel.style.flex = '1';
  panel.style.minWidth = '200px';

  const panelTitle = document.createElement('h3');
  panelTitle.textContent = title;
  panel.appendChild(panelTitle);

  const select = document.createElement('select');
  select.multiple = true;
  select.style.width = '100%';
  select.style.height = '100px';

  options.forEach((option) => {
    const optionElement = document.createElement('option');
    optionElement.value = option.field;
    optionElement.textContent = option.label;
    select.appendChild(optionElement);
  });

  select.addEventListener('change', () => {
    const selectedFields = Array.from(select.selectedOptions).map((option) => ({
      uniqueName: option.value,
      caption: option.textContent,
    }));
    if (title === 'Rows') {
      engine.state.rows = selectedFields;
    } else {
      engine.state.columns = selectedFields;
    }
    renderTable();
  });

  panel.appendChild(select);
  return panel;
}

function createMeasuresPanel() {
  const panel = document.createElement('div');
  panel.className = 'measures-panel';
  panel.style.flex = '1';
  panel.style.minWidth = '200px';

  const panelTitle = document.createElement('h3');
  panelTitle.textContent = 'Measures';
  panel.appendChild(panelTitle);

  const select = document.createElement('select');
  select.multiple = true;
  select.style.width = '100%';
  select.style.height = '100px';

  config.measures.forEach((measure) => {
    const optionElement = document.createElement('option');
    optionElement.value = measure.uniqueName;
    optionElement.textContent = measure.caption;
    select.appendChild(optionElement);
  });

  select.addEventListener('change', () => {
    const selectedMeasures = Array.from(select.selectedOptions).map((option) =>
      config.measures.find((m) => m.uniqueName === option.value),
    );
    engine.setMeasures(selectedMeasures);
    renderTable();
  });

  panel.appendChild(select);
  return panel;
}

function createAggregationPanel() {
  const panel = document.createElement('div');
  panel.className = 'aggregation-panel';
  panel.style.flex = '1';
  panel.style.minWidth = '200px';

  const panelTitle = document.createElement('h3');
  panelTitle.textContent = 'Aggregation';
  panel.appendChild(panelTitle);

  const select = document.createElement('select');
  select.style.width = '100%';

  ['sum', 'avg', 'count', 'min', 'max'].forEach((agg) => {
    const optionElement = document.createElement('option');
    optionElement.value = agg;
    optionElement.textContent = agg.toUpperCase();
    select.appendChild(optionElement);
  });

  select.addEventListener('change', (event) => {
    engine.setAggregation(event.target.value);
    renderTable();
  });

  panel.appendChild(select);
  return panel;
}

//TODO: Uncomment when sort featur works.
// function createSortPanel() {
//   const panel = document.createElement('div');
//   panel.className = 'sort-panel';
//   panel.style.flex = '1';
//   panel.style.minWidth = '200px';

//   const panelTitle = document.createElement('h3');
//   panelTitle.textContent = 'Sort';
//   panel.appendChild(panelTitle);

//   const fieldSelect = document.createElement('select');
//   fieldSelect.id = 'sortField';
//   fieldSelect.style.width = '100%';
//   fieldSelect.style.marginBottom = '10px';

//   const directionSelect = document.createElement('select');
//   directionSelect.id = 'sortDirection';
//   directionSelect.style.width = '100%';
//   directionSelect.style.marginBottom = '10px';

//   const axisSelect = document.createElement('select');
//   axisSelect.id = 'sortAxis';
//   axisSelect.style.width = '100%';
//   axisSelect.style.marginBottom = '10px';

//   // Populate field options
//   config.dimensions.forEach((dim) => {
//     const option = document.createElement('option');
//     option.value = dim.field;
//     option.textContent = dim.label;
//     fieldSelect.appendChild(option);
//   });

//   // Add measure fields for sorting
//   config.measures.forEach((measure) => {
//     const option = document.createElement('option');
//     option.value = measure.uniqueName;
//     option.textContent = measure.caption;
//     fieldSelect.appendChild(option);
//   });

//   // Populate direction options
//   ['asc', 'desc'].forEach((dir) => {
//     const option = document.createElement('option');
//     option.value = dir;
//     option.textContent = dir.toUpperCase();
//     directionSelect.appendChild(option);
//   });

//   // Populate axis options
//   ['row', 'column'].forEach((axis) => {
//     const option = document.createElement('option');
//     option.value = axis;
//     option.textContent = axis.charAt(0).toUpperCase() + axis.slice(1);
//     axisSelect.appendChild(option);
//   });

//   const applyButton = document.createElement('button');
//   applyButton.textContent = 'Apply Sort';
//   applyButton.style.width = '100%';
//   applyButton.addEventListener('click', () => {
//     const field = fieldSelect.value;
//     const direction = directionSelect.value;
//     const axis = axisSelect.value;
//     // TODO: Implement sorting logic
//     console.log(`Sorting ${field} ${direction} on ${axis}`);
//     renderTable();
//   });

//   panel.appendChild(fieldSelect);
//   panel.appendChild(directionSelect);
//   panel.appendChild(axisSelect);
//   panel.appendChild(applyButton);

//   return panel;
// }


function renderTable() {
  const state = engine.getState();
  const container = document.getElementById('pivotTable');
  if (!container) {
    console.error('Container element with id "pivotTable" not found');
    return;
  }

  container.innerHTML = '';
  container.appendChild(createControlPanel());

  const table = document.createElement('table');
  table.style.width = '100%';
  table.style.borderCollapse = 'collapse';
  table.style.marginTop = '20px';
  table.style.border = '1px solid #dee2e6';

  const thead = document.createElement('thead');
  renderTableHeader(thead, state);
  table.appendChild(thead);

  const tbody = document.createElement('tbody');
  const rowFields = state.rows.map((r) => r.uniqueName);
  const groupedData = groupData(data, rowFields);

  renderGroupedRows(tbody, groupedData, state, 0);

  table.appendChild(tbody);

  const tableWrapper = document.createElement('div');
  tableWrapper.style.overflowX = 'auto';
  tableWrapper.style.maxWidth = '100%';

  tableWrapper.appendChild(table);

  container.appendChild(tableWrapper);
}

function renderGroupedRows(tbody, groups, state, level) {
  const columnField = state.columns[0]?.uniqueName;
  const uniqueColumnValues = columnField
    ? [...new Set(data.map((item) => item[columnField]))]
    : [];

  Object.entries(groups).forEach(([key, value]) => {
    const tr = document.createElement('tr');

    // Add group header cells
    const groupKeys = key.split(' - ');
    (state.rows || []).forEach((row, index) => {
      // Update: Added null check for state.rows
      const headerCell = document.createElement('td');
      headerCell.style.padding = '12px';
      headerCell.style.paddingLeft =
        index === 0 ? `${level * 20 + 10}px` : '12px';
      headerCell.style.borderBottom = '1px solid #dee2e6';
      headerCell.style.fontWeight = 'bold';
      headerCell.textContent = index < groupKeys.length ? groupKeys[index] : '';
      tr.appendChild(headerCell);
    });

    // Add data cells for leaf nodes
    if (Array.isArray(value)) {
      uniqueColumnValues.forEach((columnValue) => {
        const columnItems = value.filter(
          (item) => item[columnField] === columnValue,
        );

        state.measures.forEach((measure) => {
          const td = document.createElement('td');
          td.style.padding = '12px';
          td.style.borderBottom = '1px solid #dee2e6';
          td.style.borderRight = '1px solid #dee2e6';
          td.style.backgroundColor = '#f8f9fa';
          td.style.textAlign = 'center';

          if (columnItems.length > 0) {
            let aggregateValue;
            if (measure.formula && typeof measure.formula === 'function') {
              aggregateValue =
                columnItems.reduce(
                  (sum, item) => sum + measure.formula(item),
                  0,
                ) / columnItems.length;
            } else {
              aggregateValue = columnItems.reduce(
                (sum, item) => sum + (item[measure.uniqueName] || 0),
                0,
              );
            }

            if (measure.aggregation === 'avg') {
              aggregateValue /= columnItems.length;
            }

            td.textContent = engine.formatValue(
              aggregateValue,
              measure.uniqueName,
            );
          } else {
            td.textContent = engine.formatValue(0, measure.uniqueName);
          }

          tr.appendChild(td);
        });
      });
    } else {
      // Add empty cells for non-leaf nodes
      uniqueColumnValues.forEach(() => {
        state.measures.forEach(() => {
          const td = document.createElement('td');
          td.style.padding = '12px';
          td.style.borderBottom = '1px solid #dee2e6';
          td.style.borderRight = '1px solid #dee2e6';
          tr.appendChild(td);
        });
      });
    }

    tbody.appendChild(tr);

    // Recursively render subgroups
    if (!Array.isArray(value)) {
      renderGroupedRows(tbody, value, state, level + 1);
    }
  });
}

function renderTableHeader(thead, state) {
  // Column header row
  const columnHeaderRow = document.createElement('tr');

  // Add empty cell for row headers
  const emptyHeaderCell = document.createElement('th');
  emptyHeaderCell.colSpan = state.rows.length;
  emptyHeaderCell.style.padding = '10px';
  emptyHeaderCell.style.backgroundColor = '#f0f0f0';
  emptyHeaderCell.style.borderBottom = '2px solid #ddd';
  columnHeaderRow.appendChild(emptyHeaderCell);

  // Get unique column values based on the configured column fields
  const columnField = state.columns[0]?.uniqueName;
  const uniqueColumnValues = columnField
    ? [...new Set(data.map((item) => item[columnField]))]
    : [];

  // Add column headers with colspan
  uniqueColumnValues.forEach((value) => {
    const th = document.createElement('th');
    th.textContent = value;
    th.colSpan = state.measures.length;
    th.style.padding = '12px';
    th.style.backgroundColor = '#f8f9fa';
    th.style.borderBottom = '2px solid #dee2e6';
    th.style.borderRight = '1px solid #dee2e6';
    columnHeaderRow.appendChild(th);
  });

  thead.appendChild(columnHeaderRow);

  // Second header row for measures
  const measureHeaderRow = document.createElement('tr');

  // Add empty cell for row headers
  state.rows.forEach((row) => {
    const emptyMeasureCell = document.createElement('th');
    emptyMeasureCell.textContent = row.caption;
    emptyMeasureCell.style.padding = '12px';
    emptyMeasureCell.style.backgroundColor = '#f8f9fa';
    emptyMeasureCell.style.borderBottom = '2px solid #dee2e6';
    measureHeaderRow.appendChild(emptyMeasureCell);
  });

  // Add measure headers for each column value
  uniqueColumnValues.forEach(() => {
    state.measures.forEach((measure) => {
      const th = document.createElement('th');
      // th.textContent = measure.caption;
      th.style.padding = '12px';
      th.style.backgroundColor = '#f8f9fa';
      th.style.borderBottom = '2px solid #dee2e6';
      th.style.borderRight = '1px solid #dee2e6';

      const headerContent = document.createElement('div');
      headerContent.style.display = 'flex';
      headerContent.style.alignItems = 'center';
      headerContent.style.justifyContent = 'space-between';

      const headerText = document.createElement('span');
      headerText.textContent = measure.caption;
      headerContent.appendChild(headerText);

      // const sortIcon = createSortIcon(measure.uniqueName, 'column');
      // headerContent.appendChild(sortIcon);

      th.appendChild(headerContent);
      measureHeaderRow.appendChild(th);
    });
  });

  thead.appendChild(measureHeaderRow);
}

//TODO : Uncomment when sort feature updated in pivot table
// function createSortIcon(field, axis) {
//   const icon = document.createElement('span');
//   icon.innerHTML = '&#8645;'; // Unicode for up-down arrow
//   icon.style.cursor = 'pointer';
//   icon.style.marginLeft = '5px';

//   icon.addEventListener('click', () => {
//     const currentDirection = engine.getState().sortConfig?.direction;
//     const newDirection = currentDirection === 'asc' ? 'desc' : 'asc';
//     engine.sort(field, newDirection, axis);
//     renderTable();
//   });

//   return icon;
// }

function groupData(data, groupFields) {
  if (!groupFields || groupFields.length === 0) return {};

  const result = {};

  data.forEach((item) => {
    let current = result;

    groupFields.forEach((field, index) => {
      const value = String(item[field]); // Convert all values to string for consistent grouping

      if (!current[value]) {
        current[value] = index === groupFields.length - 1 ? [] : {};
      }

      if (index === groupFields.length - 1) {
        current[value].push(item);
      } else {
        current = current[value];
      }
    });
  });

  return result;
}

// Initialize the table when the DOM is fully loaded
document.addEventListener('DOMContentLoaded', () => {
  const pivotTableContainer = document.getElementById('pivotTable');

  if (!pivotTableContainer) {
    console.error(
      'Pivot table container (#pivotTable) is missing. Ensure the HTML structure is correct.',
    );
    return;
  }
  createHeader();
  renderTable();
});
>>>>>>> 87eb95b6
<|MERGE_RESOLUTION|>--- conflicted
+++ resolved
@@ -1,520 +1,3 @@
-<<<<<<< HEAD
-import temp from "./constant.js"
-
-/**
-* PivotHead Demo
-*
-* This file demonstrates the usage of the PivotheadCore library to create an interactive pivot table.
-* Features include:
-* - Sorting
-* - Grouping
-* - Column resizing
-* - Column reordering (drag and drop)
-* - Row reordering (drag and drop)
-*/
-import { createHeader } from "./header.js"
-if (typeof PivotheadCore === 'undefined') {
-  console.error(
-    'PivotheadCore is not defined. Make sure the library is loaded correctly.',
-  );
-}
-
-// Importing the Package
-const { PivotEngine } = PivotheadCore;
-
-// Dummy data.
-const data = [
-  {
-    date: '2024-01-01',
-    product: 'Widget A',
-    region: 'North',
-    sales: 1000,
-    quantity: 50,
-  },
-  {
-    date: '2024-01-01',
-    product: 'Widget B',
-    region: 'South',
-    sales: 1500,
-    quantity: 75,
-  },
-  {
-    date: '2024-01-01',
-    product: 'Widget D',
-    region: 'North',
-    sales: 1300,
-    quantity: 70,
-  },
-  {
-    date: '2024-01-02',
-    product: 'Widget A',
-    region: 'East',
-    sales: 1200,
-    quantity: 60,
-  },
-  {
-    date: '2024-01-02',
-    product: 'Widget A',
-    region: 'East',
-    sales: 100,
-    quantity: 44,
-  },
-  {
-    date: '2024-01-02',
-    product: 'Widget C',
-    region: 'West',
-    sales: 800,
-    quantity: 40,
-  },
-  {
-    date: '2024-01-03',
-    product: 'Widget B',
-    region: 'North',
-    sales: 1800,
-    quantity: 90,
-  },
-  {
-    date: '2024-01-03',
-    product: 'Widget C',
-    region: 'South',
-    sales: 1100,
-    quantity: 55,
-  },
-  {
-    date: '2024-01-04',
-    product: 'Widget A',
-    region: 'West',
-    sales: 1300,
-    quantity: 65,
-  },
-  {
-    date: '2024-01-04',
-    product: 'Widget B',
-    region: 'East',
-    sales: 1600,
-    quantity: 80,
-  },
-];
-
-// Updated configuration for the pivot table
-const config = {
-  data: data,
-  rows: [
-    { uniqueName: 'product', caption: 'Product' },
-  ],
-  columns: [{ uniqueName: 'region', caption: 'Region' }],
-  measures: [
-    {
-      uniqueName: 'sales',
-      caption: 'Total Sales',
-      aggregation: 'sum',
-      format: { type: 'currency', currency: 'USD' },
-    },
-    {
-      uniqueName: 'quantity',
-      caption: 'Total Quantity',
-      aggregation: 'sum',
-      format: { type: 'number' },
-    },
-    {
-      uniqueName: 'averageSale',
-      caption: 'Average Sale',
-      aggregation: 'avg',
-      format: { type: 'currency', currency: 'USD' },
-      formula: (item) => item.sales / item.quantity,
-    },
-  ],
-  dimensions: [
-    { field: 'product', label: 'Product', type: 'string' },
-    { field: 'region', label: 'Region', type: 'string' },
-    { field: 'date', label: 'Date', type: 'date' },
-    {
-      field: 'sales', label: 'Sales', type: 'number', format: {
-        type: 'currency',
-        currency: 'USD',
-      },
-    },
-    { field: 'quantity', label: 'Quantity', type: 'number' },
-  ],
-  defaultAggregation: 'sum',
-  isResponsive: true,
-  groupConfig: {
-    rowFields: ['product'],
-    columnFields: ['region'],
-    grouper: (item, fields) => fields.map((field) => item[field]).join(' - '),
-  },
-};
-// Initialize PivotEngine
-console.log(temp, "mainTemp")
-export let engine = new PivotEngine(config);
-
-console.log(PivotEngine, "==<")
-
-PivotEngine.prototype.formatValue = function (value, field) {
-  // Search in measures first
-  const measure = config.measures.find((m) => m.uniqueName === field);
-  
-  if (measure && measure.format?.type === 'currency') {
-    const format = measure.format || {};
-    const { symbol, align } = format;
-
-    // Format the currency value
-    const formattedValue = value
-      .toFixed(temp.decimalPlaces)
-      .replace(/\B(?=(\d{3})+(?!\d))/g, temp.thousandSeparator)
-      .replace('.', temp.decimalSeparator);
-
-    return align === "left"
-      ? `${symbol || temp.currencySymbol}${formattedValue}`
-      : `${formattedValue}${symbol || temp.currencySymbol}`;
-  }
-
-  // If not found in measures, check in dimensions
-  const dimension = config.dimensions.find((dim) => dim.field === field);
-
-  if (dimension && dimension.format?.type === 'currency') {
-    const format = dimension.format || {};
-    const { symbol, align } = format;
-
-    // Format the currency value
-    const formattedValue = value
-      .toFixed(temp.decimalPlaces)
-      .replace(/\B(?=(\d{3})+(?!\d))/g, temp.thousandSeparator)
-      .replace('.', temp.decimalSeparator);
-
-    return align === "left"
-      ? `${symbol || temp.currencySymbol}${formattedValue}`
-      : `${formattedValue}${symbol || temp.currencySymbol}`;
-  }
-
-  // Return the original value if it's not a currency type
-  return value;
-};
-
-
-// function createAxisPanel(title, options) {
-//   const panel = document.createElement('div');
-//   panel.className = 'axis-panel';
-//   panel.style.flex = '1';
-//   panel.style.minWidth = '200px';
-
-//   const panelTitle = document.createElement('h3');
-//   panelTitle.textContent = title;
-//   panel.appendChild(panelTitle);
-
-//   const select = document.createElement('select');
-//   select.multiple = true;
-//   select.style.width = '100%';
-//   select.style.height = '100px';
-
-//   options.forEach((option) => {
-//     const optionElement = document.createElement('option');
-//     optionElement.value = option.field;
-//     optionElement.textContent = option.label;
-//     select.appendChild(optionElement);
-//   });
-
-//   select.addEventListener('change', () => {
-//     const selectedFields = Array.from(select.selectedOptions).map((option) => ({
-//       uniqueName: option.value,
-//       caption: option.textContent,
-//     }));
-//     if (title === 'Rows') {
-//       engine.state.rows = selectedFields;
-//     } else {
-//       engine.state.columns = selectedFields;
-//     }
-//     renderTable();
-//   });
-
-//   panel.appendChild(select);
-//   return panel;
-// }
-
-// function createMeasuresPanel() {
-//   const panel = document.createElement('div');
-//   panel.className = 'measures-panel';
-//   panel.style.flex = '1';
-//   panel.style.minWidth = '200px';
-
-//   const panelTitle = document.createElement('h3');
-//   panelTitle.textContent = 'Measures';
-//   panel.appendChild(panelTitle);
-
-//   const select = document.createElement('select');
-//   select.multiple = true;
-//   select.style.width = '100%';
-//   select.style.height = '100px';
-
-//   config.measures.forEach((measure) => {
-//     const optionElement = document.createElement('option');
-//     optionElement.value = measure.uniqueName;
-//     optionElement.textContent = measure.caption;
-//     select.appendChild(optionElement);
-//   });
-
-//   select.addEventListener('change', () => {
-//     const selectedMeasures = Array.from(select.selectedOptions).map((option) =>
-//       config.measures.find((m) => m.uniqueName === option.value),
-//     );
-//     engine.setMeasures(selectedMeasures);
-//     renderTable();
-//   });
-
-//   panel.appendChild(select);
-//   return panel;
-// }
-
-// function createAggregationPanel() {
-//   const panel = document.createElement('div');
-//   panel.className = 'aggregation-panel';
-//   panel.style.flex = '1';
-//   panel.style.minWidth = '200px';
-
-//   const panelTitle = document.createElement('h3');
-//   panelTitle.textContent = 'Aggregation';
-//   panel.appendChild(panelTitle);
-
-//   const select = document.createElement('select');
-//   select.style.width = '100%';
-
-//   ['sum', 'avg', 'count', 'min', 'max'].forEach((agg) => {
-//     const optionElement = document.createElement('option');
-//     optionElement.value = agg;
-//     optionElement.textContent = agg.toUpperCase();
-//     select.appendChild(optionElement);
-//   });
-
-//   select.addEventListener('change', (event) => {
-//     engine.setAggregation(event.target.value);
-//     renderTable();
-//   });
-
-//   panel.appendChild(select);
-//   return panel;
-// }
-
-function renderTable() {
-  const state = engine.getState();
-  const container = document.getElementById('pivotTable');
-  if (!container) {
-    console.error('Container element with id "pivotTable" not found');
-    return;
-  }
-
-  container.innerHTML = '';
- 
-
-  const table = document.createElement('table');
-  table.style.width = '100%';
-  table.style.borderCollapse = 'collapse';
-  table.style.marginTop = '20px';
-  table.style.border = '1px solid #dee2e6';
-
-  const thead = document.createElement('thead');
-  renderTableHeader(thead, state);
-  table.appendChild(thead);
-
-  const tbody = document.createElement('tbody');
-  const rowFields = state.rows.map((r) => r.uniqueName);
-  const groupedData = groupData(data, rowFields);
-
-  renderGroupedRows(tbody, groupedData, state, 0);
-
-  table.appendChild(tbody);
-  container.appendChild(table);
-}
-
-function renderGroupedRows(tbody, groups, state, level) {
-  const columnField = state.columns[0]?.uniqueName;
-  const uniqueColumnValues = columnField
-    ? [...new Set(data.map((item) => item[columnField]))]
-    : [];
-
-  Object.entries(groups).forEach(([key, value]) => {
-    const tr = document.createElement('tr');
-
-    // Add group header cells
-    const groupKeys = key.split(' - ');
-    (state.rows || []).forEach((row, index) => {
-      // Update: Added null check for state.rows
-      const headerCell = document.createElement('td');
-      headerCell.style.padding = '12px';
-      headerCell.style.paddingLeft =
-        index === 0 ? `${level * 20 + 10}px` : '12px';
-      headerCell.style.borderBottom = '1px solid #dee2e6';
-      headerCell.style.fontWeight = 'bold';
-      headerCell.textContent = index < groupKeys.length ? groupKeys[index] : '';
-      tr.appendChild(headerCell);
-    });
-
-    // Add data cells for leaf nodes
-    if (Array.isArray(value)) {
-      uniqueColumnValues.forEach((columnValue) => {
-        const columnItems = value.filter(
-          (item) => item[columnField] === columnValue,
-        );
-
-        state.measures.forEach((measure) => {
-          const td = document.createElement('td');
-          td.style.padding = '12px';
-          td.style.borderBottom = '1px solid #dee2e6';
-          td.style.borderRight = '1px solid #dee2e6';
-          td.style.backgroundColor = '#f8f9fa';
-
-          if (columnItems.length > 0) {
-            let aggregateValue;
-            if (measure.formula && typeof measure.formula === 'function') {
-              aggregateValue =
-                columnItems.reduce(
-                  (sum, item) => sum + measure.formula(item),
-                  0,
-                ) / columnItems.length;
-            } else {
-              aggregateValue = columnItems.reduce(
-                (sum, item) => sum + (item[measure.uniqueName] || 0),
-                0,
-              );
-            }
-
-            if (measure.aggregation === 'avg') {
-              aggregateValue /= columnItems.length;
-            }
-
-            td.textContent = engine.formatValue(
-              aggregateValue,
-              measure.uniqueName,
-            );
-          } else {
-            td.textContent = engine.formatValue(0, measure.uniqueName);
-          }
-
-          tr.appendChild(td);
-        });
-      });
-    } else {
-      uniqueColumnValues.forEach(() => {
-        state.measures.forEach(() => {
-          const td = document.createElement('td');
-          td.style.padding = '12px';
-          td.style.borderBottom = '1px solid #dee2e6';
-          td.style.borderRight = '1px solid #dee2e6';
-          tr.appendChild(td);
-        });
-      });
-    }
-
-    tbody.appendChild(tr);
-
-    // Recursively render subgroups
-    if (!Array.isArray(value)) {
-      renderGroupedRows(tbody, value, state, level + 1);
-    }
-  });
-}
-
-function renderTableHeader(thead, state) {
-  // Column header row
-  const columnHeaderRow = document.createElement('tr');
-
-  // Add empty cell for row headers
-  const emptyHeaderCell = document.createElement('th');
-  emptyHeaderCell.colSpan = state.rows.length;
-  emptyHeaderCell.style.padding = '10px';
-  emptyHeaderCell.style.backgroundColor = '#f0f0f0';
-  emptyHeaderCell.style.borderBottom = '2px solid #ddd';
-  columnHeaderRow.appendChild(emptyHeaderCell);
-
-  // Get unique column values based on the configured column fields
-  const columnField = state.columns[0]?.uniqueName;
-  const uniqueColumnValues = columnField
-    ? [...new Set(data.map((item) => item[columnField]))]
-    : [];
-
-  // Add column headers with colspan
-  uniqueColumnValues.forEach((value) => {
-    const th = document.createElement('th');
-    th.textContent = value;
-    th.colSpan = state.measures.length;
-    th.style.padding = '12px';
-    th.style.backgroundColor = '#f8f9fa';
-    th.style.borderBottom = '2px solid #dee2e6';
-    th.style.borderRight = '1px solid #dee2e6';
-    columnHeaderRow.appendChild(th);
-  });
-
-  thead.appendChild(columnHeaderRow);
-
-  // Second header row for measures
-  const measureHeaderRow = document.createElement('tr');
-
-  // Add empty cell for row headers
-  state.rows.forEach((row) => {
-    const emptyMeasureCell = document.createElement('th');
-    emptyMeasureCell.textContent = row.caption;
-    emptyMeasureCell.style.padding = '12px';
-    emptyMeasureCell.style.backgroundColor = '#f8f9fa';
-    emptyMeasureCell.style.borderBottom = '2px solid #dee2e6';
-    measureHeaderRow.appendChild(emptyMeasureCell);
-  });
-
-  // Add measure headers for each column value
-  uniqueColumnValues.forEach(() => {
-    state.measures.forEach((measure) => {
-      const th = document.createElement('th');
-      th.textContent = measure.caption;
-      th.style.padding = '12px';
-      th.style.backgroundColor = '#f8f9fa';
-      th.style.borderBottom = '2px solid #dee2e6';
-      th.style.borderRight = '1px solid #dee2e6';
-      measureHeaderRow.appendChild(th);
-    });
-  });
-
-  thead.appendChild(measureHeaderRow);
-}
-
-function groupData(data, groupFields) {
-  if (!groupFields || groupFields.length === 0) return {};
-
-  const result = {};
-
-  data.forEach((item) => {
-    let current = result;
-
-    groupFields.forEach((field, index) => {
-      const value = String(item[field]); // Convert all values to string for consistent grouping
-
-      if (!current[value]) {
-        current[value] = index === groupFields.length - 1 ? [] : {};
-      }
-
-      if (index === groupFields.length - 1) {
-        current[value].push(item);
-      } else {
-        current = current[value];
-      }
-    });
-  });
-
-  return result;
-}
-
-// Initialize the table when the DOM is fully loaded
-document.addEventListener('DOMContentLoaded', () => {
-  const pivotTableContainer = document.getElementById('pivotTable');
-
-  if (!pivotTableContainer) {
-    console.error(
-      'Pivot table container (#pivotTable) is missing. Ensure the HTML structure is correct.',
-    );
-    return;
-  }
-  const { PivotEngine } = PivotheadCore;
-  createHeader(config,PivotEngine);
-  renderTable();
-});
-=======
 /**
  * PivotHead Demo
  *
@@ -687,135 +170,176 @@
 };
 // Initialize PivotEngine
 let engine = new PivotEngine(config);
-
-function createControlPanel() {
-  const controlPanel = document.createElement('div');
-  controlPanel.className = 'control-panel';
-  controlPanel.style.display = 'flex';
-  controlPanel.style.flexWrap = 'wrap';
-  controlPanel.style.gap = '20px';
-  controlPanel.style.marginBottom = '20px';
-  controlPanel.style.padding = '10px';
-  controlPanel.style.backgroundColor = '#f8f9fa';
-  controlPanel.style.border = '1px solid #dee2e6';
-  controlPanel.style.borderRadius = '4px';
+PivotEngine.prototype.formatValue = function (value, field) {
+  // Search in measures first
+  const measure = config.measures.find((m) => m.uniqueName === field);
+  
+  if (measure && measure.format?.type === 'currency') {
+    const format = measure.format || {};
+    const { symbol, align } = format;
+
+    // Format the currency value
+    const formattedValue = value
+      .toFixed(temp.decimalPlaces)
+      .replace(/\B(?=(\d{3})+(?!\d))/g, temp.thousandSeparator)
+      .replace('.', temp.decimalSeparator);
+
+    return align === "left"
+      ? `${symbol || temp.currencySymbol}${formattedValue}`
+      : `${formattedValue}${symbol || temp.currencySymbol}`;
+  }
+
+  // If not found in measures, check in dimensions
+  const dimension = config.dimensions.find((dim) => dim.field === field);
+
+  if (dimension && dimension.format?.type === 'currency') {
+    const format = dimension.format || {};
+    const { symbol, align } = format;
+
+    // Format the currency value
+    const formattedValue = value
+      .toFixed(temp.decimalPlaces)
+      .replace(/\B(?=(\d{3})+(?!\d))/g, temp.thousandSeparator)
+      .replace('.', temp.decimalSeparator);
+
+    return align === "left"
+      ? `${symbol || temp.currencySymbol}${formattedValue}`
+      : `${formattedValue}${symbol || temp.currencySymbol}`;
+  }
+
+  // Return the original value if it's not a currency type
+  return value;
+};
+
+
+// function createControlPanel() {
+//   const controlPanel = document.createElement('div');
+//   controlPanel.className = 'control-panel';
+//   controlPanel.style.display = 'flex';
+//   controlPanel.style.flexWrap = 'wrap';
+//   controlPanel.style.gap = '20px';
+//   controlPanel.style.marginBottom = '20px';
+//   controlPanel.style.padding = '10px';
+//   controlPanel.style.backgroundColor = '#f8f9fa';
+//   controlPanel.style.border = '1px solid #dee2e6';
+//   controlPanel.style.borderRadius = '4px';
  
-  const rowsPanel = createAxisPanel('Rows', config.dimensions);
-  const columnsPanel = createAxisPanel('Columns', config.dimensions);
-  const measuresPanel = createMeasuresPanel();
-  const aggregationPanel = createAggregationPanel();
-  // const sortPanel = createSortPanel(); 
-
-  controlPanel.appendChild(rowsPanel);
-  controlPanel.appendChild(columnsPanel);
-  controlPanel.appendChild(measuresPanel);
-  controlPanel.appendChild(aggregationPanel);
-  // controlPanel.appendChild(sortPanel); 
-
-  return controlPanel;
-}
-
-function createAxisPanel(title, options) {
-  const panel = document.createElement('div');
-  panel.className = 'axis-panel';
-  panel.style.flex = '1';
-  panel.style.minWidth = '200px';
-
-  const panelTitle = document.createElement('h3');
-  panelTitle.textContent = title;
-  panel.appendChild(panelTitle);
-
-  const select = document.createElement('select');
-  select.multiple = true;
-  select.style.width = '100%';
-  select.style.height = '100px';
-
-  options.forEach((option) => {
-    const optionElement = document.createElement('option');
-    optionElement.value = option.field;
-    optionElement.textContent = option.label;
-    select.appendChild(optionElement);
-  });
-
-  select.addEventListener('change', () => {
-    const selectedFields = Array.from(select.selectedOptions).map((option) => ({
-      uniqueName: option.value,
-      caption: option.textContent,
-    }));
-    if (title === 'Rows') {
-      engine.state.rows = selectedFields;
-    } else {
-      engine.state.columns = selectedFields;
-    }
-    renderTable();
-  });
-
-  panel.appendChild(select);
-  return panel;
-}
-
-function createMeasuresPanel() {
-  const panel = document.createElement('div');
-  panel.className = 'measures-panel';
-  panel.style.flex = '1';
-  panel.style.minWidth = '200px';
-
-  const panelTitle = document.createElement('h3');
-  panelTitle.textContent = 'Measures';
-  panel.appendChild(panelTitle);
-
-  const select = document.createElement('select');
-  select.multiple = true;
-  select.style.width = '100%';
-  select.style.height = '100px';
-
-  config.measures.forEach((measure) => {
-    const optionElement = document.createElement('option');
-    optionElement.value = measure.uniqueName;
-    optionElement.textContent = measure.caption;
-    select.appendChild(optionElement);
-  });
-
-  select.addEventListener('change', () => {
-    const selectedMeasures = Array.from(select.selectedOptions).map((option) =>
-      config.measures.find((m) => m.uniqueName === option.value),
-    );
-    engine.setMeasures(selectedMeasures);
-    renderTable();
-  });
-
-  panel.appendChild(select);
-  return panel;
-}
-
-function createAggregationPanel() {
-  const panel = document.createElement('div');
-  panel.className = 'aggregation-panel';
-  panel.style.flex = '1';
-  panel.style.minWidth = '200px';
-
-  const panelTitle = document.createElement('h3');
-  panelTitle.textContent = 'Aggregation';
-  panel.appendChild(panelTitle);
-
-  const select = document.createElement('select');
-  select.style.width = '100%';
-
-  ['sum', 'avg', 'count', 'min', 'max'].forEach((agg) => {
-    const optionElement = document.createElement('option');
-    optionElement.value = agg;
-    optionElement.textContent = agg.toUpperCase();
-    select.appendChild(optionElement);
-  });
-
-  select.addEventListener('change', (event) => {
-    engine.setAggregation(event.target.value);
-    renderTable();
-  });
-
-  panel.appendChild(select);
-  return panel;
-}
+//   const rowsPanel = createAxisPanel('Rows', config.dimensions);
+//   const columnsPanel = createAxisPanel('Columns', config.dimensions);
+//   const measuresPanel = createMeasuresPanel();
+//   const aggregationPanel = createAggregationPanel();
+//   // const sortPanel = createSortPanel(); 
+
+//   controlPanel.appendChild(rowsPanel);
+//   controlPanel.appendChild(columnsPanel);
+//   controlPanel.appendChild(measuresPanel);
+//   controlPanel.appendChild(aggregationPanel);
+//   // controlPanel.appendChild(sortPanel); 
+
+//   return controlPanel;
+// }
+
+// function createAxisPanel(title, options) {
+//   const panel = document.createElement('div');
+//   panel.className = 'axis-panel';
+//   panel.style.flex = '1';
+//   panel.style.minWidth = '200px';
+
+//   const panelTitle = document.createElement('h3');
+//   panelTitle.textContent = title;
+//   panel.appendChild(panelTitle);
+
+//   const select = document.createElement('select');
+//   select.multiple = true;
+//   select.style.width = '100%';
+//   select.style.height = '100px';
+
+//   options.forEach((option) => {
+//     const optionElement = document.createElement('option');
+//     optionElement.value = option.field;
+//     optionElement.textContent = option.label;
+//     select.appendChild(optionElement);
+//   });
+
+//   select.addEventListener('change', () => {
+//     const selectedFields = Array.from(select.selectedOptions).map((option) => ({
+//       uniqueName: option.value,
+//       caption: option.textContent,
+//     }));
+//     if (title === 'Rows') {
+//       engine.state.rows = selectedFields;
+//     } else {
+//       engine.state.columns = selectedFields;
+//     }
+//     renderTable();
+//   });
+
+//   panel.appendChild(select);
+//   return panel;
+// }
+
+// function createMeasuresPanel() {
+//   const panel = document.createElement('div');
+//   panel.className = 'measures-panel';
+//   panel.style.flex = '1';
+//   panel.style.minWidth = '200px';
+
+//   const panelTitle = document.createElement('h3');
+//   panelTitle.textContent = 'Measures';
+//   panel.appendChild(panelTitle);
+
+//   const select = document.createElement('select');
+//   select.multiple = true;
+//   select.style.width = '100%';
+//   select.style.height = '100px';
+
+//   config.measures.forEach((measure) => {
+//     const optionElement = document.createElement('option');
+//     optionElement.value = measure.uniqueName;
+//     optionElement.textContent = measure.caption;
+//     select.appendChild(optionElement);
+//   });
+
+//   select.addEventListener('change', () => {
+//     const selectedMeasures = Array.from(select.selectedOptions).map((option) =>
+//       config.measures.find((m) => m.uniqueName === option.value),
+//     );
+//     engine.setMeasures(selectedMeasures);
+//     renderTable();
+//   });
+
+//   panel.appendChild(select);
+//   return panel;
+// }
+
+// function createAggregationPanel() {
+//   const panel = document.createElement('div');
+//   panel.className = 'aggregation-panel';
+//   panel.style.flex = '1';
+//   panel.style.minWidth = '200px';
+
+//   const panelTitle = document.createElement('h3');
+//   panelTitle.textContent = 'Aggregation';
+//   panel.appendChild(panelTitle);
+
+//   const select = document.createElement('select');
+//   select.style.width = '100%';
+
+//   ['sum', 'avg', 'count', 'min', 'max'].forEach((agg) => {
+//     const optionElement = document.createElement('option');
+//     optionElement.value = agg;
+//     optionElement.textContent = agg.toUpperCase();
+//     select.appendChild(optionElement);
+//   });
+
+//   select.addEventListener('change', (event) => {
+//     engine.setAggregation(event.target.value);
+//     renderTable();
+//   });
+
+//   panel.appendChild(select);
+//   return panel;
+// }
 
 //TODO: Uncomment when sort featur works.
 // function createSortPanel() {
@@ -905,7 +429,7 @@
   }
 
   container.innerHTML = '';
-  container.appendChild(createControlPanel());
+  // container.appendChild(createControlPanel());
 
   const table = document.createElement('table');
   table.style.width = '100%';
@@ -1154,5 +678,4 @@
   }
   createHeader();
   renderTable();
-});
->>>>>>> 87eb95b6
+});