--- conflicted
+++ resolved
@@ -375,13 +375,9 @@
   tableWrapper.appendChild(table);
 
   container.appendChild(tableWrapper);
-<<<<<<< HEAD
-
-    implementDragAndDrop();
-=======
-  // Log the rendered data for debugging
-  console.log("Rendered data:", groupedData)
->>>>>>> b29c2e68
+
+  implementDragAndDrop();
+
 }
 
 function renderGroupedRows(tbody, groups, state, level) {
@@ -703,14 +699,11 @@
     );
     return;
   }
-<<<<<<< HEAD
   addDragDropListeners();
-  createHeader(config);
-=======
+
   if(config.toolbar){
     createHeader(config);
   }
  
->>>>>>> b29c2e68
   renderTable();
 });