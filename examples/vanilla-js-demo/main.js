--- conflicted
+++ resolved
@@ -10,17 +10,13 @@
  * - Row reordering (drag and drop)
  */
 if (typeof PivotheadCore === 'undefined') {
-  console.error('PivotheadCore is not defined. Make sure the library is loaded correctly.');
+    console.error('PivotheadCore is not defined. Make sure the library is loaded correctly.');
 }
 
 // Importing the Package
 const { PivotEngine } = PivotheadCore;
 
-<<<<<<< HEAD
-// Sample Data
-=======
 // Dummy data.
->>>>>>> 71031fe6
 const data = [
     { date: '2024-01-01', product: 'Widget A', region: 'North', sales: 1000, quantity: 50 },
     { date: '2024-01-01', product: 'Widget B', region: 'South', sales: 1500, quantity: 75 },
@@ -34,84 +30,347 @@
     { date: '2024-01-04', product: 'Widget B', region: 'East', sales: 1600, quantity: 80 },
 ];
 
-<<<<<<< HEAD
-// Config for PivotEngine
+// Setting column 
+const columns = [
+    { field: 'date', label: 'Date', type: "string" },
+    { field: 'product', label: 'Product', type: "string" },
+    { field: 'region', label: 'Region', type: "string" },
+    { field: 'sales', label: 'Sales', type: "number" },
+    { field: 'quantity', label: 'Quantity', type: "number" },
+    { field: 'result', label: 'Operation Result', type: "number" },
+];
+
+// Config the pivot table
 const config = {
     data,
-    columns: [
-        { field: 'date', label: 'Date' },
-        { field: 'product', label: 'Product' },
-        { field: 'region', label: 'Region' },
-        { field: 'sales', label: 'Sales' },
-        { field: 'quantity', label: 'Quantity' },
-        { field: 'result', label: 'Operation Result' },
-    ],
-=======
-// Setting column 
-const columns = [
-  { field: 'date', label: 'Date' },
-  { field: 'product', label: 'Product' },
-  { field: 'region', label: 'Region' },
-  { field: 'sales', label: 'Sales' },
-  { field: 'quantity', label: 'Quantity' }
-];
-
-// Config the pivot table
-const config = {
-  data,
-  columns: columns,
-  groupConfig: null
->>>>>>> 71031fe6
+    columns: columns,
+    groupConfig: null
 };
 
 // Initialize PivotEngine
 let engine = new PivotEngine(config);
 
-<<<<<<< HEAD
-// Render Table
+function createControlPanel() {
+    const controlPanel = document.createElement('div');
+    controlPanel.style.display = 'flex';
+    controlPanel.style.alignItems = 'center';
+    controlPanel.style.gap = '20px';
+    controlPanel.style.marginBottom = '20px';
+    controlPanel.style.padding = '10px';
+    controlPanel.style.backgroundColor = '#f8f9fa';
+    controlPanel.style.border = '1px solid #dee2e6';
+    controlPanel.style.borderRadius = '4px';
+
+    // Create Reset button
+    const resetButton = document.createElement('button');
+    resetButton.textContent = 'Reset';
+    resetButton.style.padding = '6px 12px';
+    resetButton.style.border = '1px solid #ced4da';
+    resetButton.style.borderRadius = '4px';
+    resetButton.style.backgroundColor = '#fff';
+    resetButton.style.cursor = 'pointer';
+    resetButton.onclick = () => {
+        engine.reset();
+        renderTable();
+    };
+
+    // Create Group by control
+    const groupByContainer = document.createElement('div');
+    groupByContainer.style.display = 'flex';
+    groupByContainer.style.alignItems = 'center';
+    groupByContainer.style.gap = '8px';
+
+    const groupByLabel = document.createElement('label');
+    groupByLabel.textContent = 'Group by:';
+    groupByLabel.style.fontWeight = '500';
+
+    const select = document.createElement('select');
+    select.multiple = true;
+    select.style.minWidth = '200px';
+    select.style.padding = '6px';
+    select.style.border = '1px solid #ced4da';
+    select.style.borderRadius = '4px';
+    select.style.backgroundColor = '#fff';
+
+    config.columns.forEach(column => {
+        const option = document.createElement('option');
+        option.value = column.field;
+        option.textContent = column.label;
+        select.appendChild(option);
+    });
+
+    // Set initial selected options based on current groupConfig
+    const currentGroupFields = engine.getState().groupConfig?.fields || [];
+    Array.from(select.options).forEach(option => {
+        option.selected = currentGroupFields.includes(option.value);
+    });
+
+    select.addEventListener('change', (event) => {
+        const selectedFields = Array.from(event.target.selectedOptions, option => option.value);
+        if (selectedFields.length > 0) {
+            const groupConfig = {
+                fields: selectedFields,
+                grouper: (item, fields) => fields.map(field => item[field]).join(' - ')
+            };
+            engine.setGroupConfig(groupConfig);
+        } else {
+            engine.setGroupConfig(null);
+        }
+        renderTable();
+
+        // Update selected options
+        Array.from(select.options).forEach(option => {
+            option.selected = selectedFields.includes(option.value);
+        });
+    });
+
+    groupByContainer.appendChild(groupByLabel);
+    groupByContainer.appendChild(select);
+
+    controlPanel.appendChild(resetButton);
+    controlPanel.appendChild(groupByContainer);
+
+    return controlPanel;
+}
+
 function renderTable() {
-    const state = engine.getState();
+    let state = engine.getState();
+    const container = document.getElementById('pivotTable');
+    if (!container) {
+        console.error('Container element with id "pivotTable" not found');
+        return;
+    }
+
+    // Clear the container
+    container.innerHTML = '';
+
+    // Add the control panel
+    const controlPanel = createControlPanel();
+    container.appendChild(controlPanel);
+
+    // Update grouping dropdown to reflect current state
+    updateGroupingDropdown();
+
+    // Create and add the table
     const tableElement = document.createElement('table');
     tableElement.style.width = '100%';
     tableElement.style.borderCollapse = 'collapse';
-    tableElement.style.marginTop = '20px';
-
-    // Create table header
+    tableElement.style.backgroundColor = '#fff';
+    tableElement.style.boxShadow = '0 1px 3px rgba(0,0,0,0.1)';
+
+    // Create header
     const headerRow = document.createElement('tr');
-    config.columns.forEach(column => {
+    config.columns.forEach((column, columnIndex) => {
         const th = document.createElement('th');
-        th.textContent = column.label;
-        th.style.border = '1px solid #ddd';
+        //th.textContent = column.label;
+        th.style.border = '1px solid #dee2e6';
         th.style.padding = '12px';
-        th.style.backgroundColor = '#f2f2f2';
+        th.style.backgroundColor = '#f8f9fa';
+        th.style.cursor = 'pointer';
+        th.style.position = 'relative';
+        th.style.minWidth = '100px';
+        th.style.userSelect = 'none';
+
+        const headerContent = document.createElement('div');
+        headerContent.style.display = 'flex';
+        headerContent.style.justifyContent = 'space-between';
+        headerContent.style.alignItems = 'center';
+
+        const labelSpan = document.createElement('span');
+        labelSpan.textContent = column.label;
+
+        const sortIcon = document.createElement('span');
+        sortIcon.className = 'sort-icon';
+        sortIcon.style.marginLeft = '5px';
+        sortIcon.style.fontSize = '0.8em';
+        sortIcon.style.opacity = '0.5';
+
+        headerContent.appendChild(labelSpan);
+        headerContent.appendChild(sortIcon);
+        th.appendChild(headerContent);
+
+        th.onclick = () => {
+            const state = engine.getState();
+            const newDirection = state.sortConfig?.field === column.field && state.sortConfig.direction === 'asc' ? 'desc' : 'asc';
+            engine.sort(column.field, newDirection);
+            renderTable();
+        };
+
+        // Add drag and drop functionality for columns
+        th.draggable = true;
+        th.ondragstart = (e) => {
+            e.dataTransfer.setData('text/plain', columnIndex.toString());
+        };
+        th.ondragover = (e) => {
+            e.preventDefault();
+        };
+        th.ondrop = (e) => {
+            e.preventDefault();
+            const fromIndex = parseInt(e.dataTransfer.getData('text/plain'));
+            const toIndex = columnIndex;
+            if (fromIndex !== toIndex) {
+                engine.dragColumn(fromIndex, toIndex);
+                renderTable();
+            }
+        };
+
+        // Add resize handle
+        const resizeHandle = document.createElement('div');
+        resizeHandle.style.position = 'absolute';
+        resizeHandle.style.right = '0';
+        resizeHandle.style.top = '0';
+        resizeHandle.style.bottom = '0';
+        resizeHandle.style.width = '4px';
+        resizeHandle.style.cursor = 'col-resize';
+        resizeHandle.style.backgroundColor = 'rgba(0,0,0,0.1)';
+
+        resizeHandle.addEventListener('mousedown', (e) => {
+            e.preventDefault();
+            const startX = e.clientX;
+            const startWidth = th.offsetWidth;
+
+            function onMouseMove(e) {
+                const width = Math.max(100, startWidth + (e.clientX - startX));
+                th.style.width = `${width}px`;
+            }
+
+            function onMouseUp() {
+                document.removeEventListener('mousemove', onMouseMove);
+                document.removeEventListener('mouseup', onMouseUp);
+                engine.resizeColumn(column.field, th.offsetWidth);
+            }
+
+            document.addEventListener('mousemove', onMouseMove);
+            document.addEventListener('mouseup', onMouseUp);
+        });
+
+        th.appendChild(resizeHandle);
         headerRow.appendChild(th);
     });
     tableElement.appendChild(headerRow);
 
+    // Get current state
+    state = engine.getState();
+
     // Create data rows
-    state.data.forEach((row, index) => {
+    if (state.groups.length > 0) {
+        renderGroups(state.groups, tableElement);
+    } else {
+        renderRows(state.data, tableElement);
+    }
+
+    container.appendChild(tableElement);
+    updateSortIcons(tableElement, state);
+}
+
+function renderGroups(groups, tableElement, level = 0) {
+    groups.forEach(group => {
+        const groupRow = document.createElement('tr');
+        const groupCell = document.createElement('td');
+        groupCell.colSpan = engine.getState().columns.length;
+        groupCell.style.fontWeight = 'bold';
+        groupCell.style.backgroundColor = '#e6e6e6';
+        groupCell.style.padding = '8px';
+        groupCell.style.paddingLeft = `${level * 20 + 8}px`;
+        groupCell.textContent = `${group.key} (${group.items.length} items)`;
+        groupRow.appendChild(groupCell);
+        tableElement.appendChild(groupRow);
+
+        if (group.subgroups && group.subgroups.length > 0) {
+            renderGroups(group.subgroups, tableElement, level + 1);
+        } else {
+            renderRows(group.items, tableElement);
+        }
+    });
+}
+
+function renderRows(rows, tableElement) {
+    rows.forEach((row, rowIndex) => {
         const tr = document.createElement('tr');
-        tr.style.backgroundColor = index % 2 === 0 ? '#ffffff' : '#f9f9f9';
-        config.columns.forEach(column => {
+        tr.style.backgroundColor = rowIndex % 2 === 0 ? '#ffffff' : '#f9f9f9';
+        tr.draggable = true;
+        tr.ondragstart = (e) => {
+            e.dataTransfer.setData('text/plain', rowIndex.toString());
+        };
+        tr.ondragover = (e) => {
+            e.preventDefault();
+        };
+        tr.ondrop = (e) => {
+            e.preventDefault();
+            const fromIndex = parseInt(e.dataTransfer.getData('text/plain'));
+            const toIndex = rowIndex;
+            if (fromIndex !== toIndex) {
+                engine.dragRow(fromIndex, toIndex);
+                renderTable();
+            }
+        };
+
+
+        config.columns.forEach((column) => {
             const td = document.createElement('td');
-            td.textContent = row[column.field] || '';
+            td.textContent =  row[column.field]?.toString() || '';
             td.style.border = '1px solid #ddd';
             td.style.padding = '12px';
+            td.style.fontSize = '12px';
             tr.appendChild(td);
         });
+
         tableElement.appendChild(tr);
     });
-
-    const container = document.getElementById('pivotTable');
-    if (container) {
-        container.innerHTML = '';
-        container.appendChild(tableElement);
-    } else {
-        console.error('Table container (#pivotTable) is missing from the DOM.');
-    }
-}
-
-// Render Dropdown
+}
+
+
+function updateSortIcons(tableElement, state) {
+    const headers = tableElement.querySelectorAll('th');
+    headers.forEach((th, index) => {
+        const sortIcon = th.querySelector('.sort-icon');
+        if (state.sortConfig && state.sortConfig.field === state.columns[index].field) {
+            sortIcon.textContent = state.sortConfig.direction === 'asc' ? '▲' : '▼';
+        } else {
+            sortIcon.textContent = '▲▼';
+        }
+    });
+}
+
+function updateResultField(operation) {
+    const numericColumns = config.columns.filter(col => col.type === 'number' && col.field !== 'result');
+    // Update each row's "result" field based on the selected operation
+    const processedData = data.map(row => {
+        const values = numericColumns.map(col => row[col.field] || 0);
+        let temp;
+        switch (operation) {
+            case 'sum':
+                temp = values.reduce((sum, val) => sum + val, 0);
+                break;
+            case 'avg':
+                temp = values.length > 0 ? values.reduce((sum, val) => sum + val, 0) / values.length : 0;
+                break;
+            case 'count':
+                temp = values.length;
+                break;
+            case 'min':
+                temp = values.length > 0 ? Math.min(...values) : 0;
+                break;
+            case 'max':
+                temp = values.length > 0 ? Math.max(...values) : 0;
+                break;
+            default:
+                temp = 0; // Default to 0 for unsupported operations
+        }
+        return { ...row, result: temp };
+    });
+    
+    // Initialize PivotEngine
+     engine = new PivotEngine({
+        data:processedData,
+        columns: columns,
+        groupConfig: null
+    });
+ renderTable()
+   
+}
+
+// Update dropdown event listener
 function renderDropdown() {
     const container = document.getElementById('dropdownContainer');
     if (!container) {
@@ -123,437 +382,55 @@
     dropdown.style.marginBottom = '20px';
     dropdown.id = 'operationDropdown';
 
-    const operations = ['Sum', 'Avg', 'Count', 'min', 'max'];
+    const operations = ['Sum', 'Avg', 'Count', 'Min', 'Max'];
     operations.forEach(operation => {
         const option = document.createElement('option');
-        option.value = operation;
+        option.value = operation.toLowerCase(); // Use lowercase for consistent handling
         option.textContent = operation;
         dropdown.appendChild(option);
     });
 
+    // Add event listener to update result field on change
+    dropdown.addEventListener('change', () => {
+        const selectedOperation = dropdown.value;
+        updateResultField(selectedOperation); // Update the result field
+      
+    });
+
     container.innerHTML = '';
     container.appendChild(dropdown);
 }
 
-// Render Multi-Select Dropdown with Checkboxes
-function renderMultiSelectWithCheckboxes() {
-    const container = document.getElementById('multiSelectContainer');
-    if (!container) {
-        console.error('Multi-select container (#multiSelectContainer) is missing.');
+
+function initializeTable() {
+    const defaultOperation = 'sum';
+    updateResultField(defaultOperation);
+    renderDropdown();
+    renderTable();
+}
+
+function updateGroupingDropdown() {
+    const select = document.querySelector('select[multiple]');
+    if (select) {
+        const currentGroupFields = engine.getState().groupConfig?.fields || [];
+        Array.from(select.options).forEach(option => {
+            option.selected = currentGroupFields.includes(option.value);
+        });
+    }
+}
+
+// Initialize the table when the DOM is fully loaded
+// document.addEventListener('DOMContentLoaded', initializeTable);
+document.addEventListener('DOMContentLoaded', () => {
+    const pivotTableContainer = document.getElementById('pivotTable');
+    const dropdownContainer = document.getElementById('dropdownContainer');
+    const multiSelectContainer = document.getElementById('multiSelectContainer');
+
+    if (!pivotTableContainer || !dropdownContainer || !multiSelectContainer) {
+        console.error('Required containers are missing. Ensure the HTML structure is correct.');
         return;
     }
 
-    container.innerHTML = '';
-
-    const inputBox = document.createElement('div');
-    inputBox.className = 'multi-select-input';
-    inputBox.tabIndex = 0;
-    inputBox.style.padding = '10px';
-    inputBox.style.border = '1px solid #ccc';
-    inputBox.style.borderRadius = '5px';
-    inputBox.style.cursor = 'pointer';
-    inputBox.textContent = 'Select Columns';
-    inputBox.onclick = () => dropdown.style.display = dropdown.style.display === 'block' ? 'none' : 'block';
-
-    const dropdown = document.createElement('div');
-    dropdown.className = 'multi-select-dropdown';
-    dropdown.style.position = 'absolute';
-    dropdown.style.background = '#fff';
-    dropdown.style.border = '1px solid #ccc';
-    dropdown.style.boxShadow = '0 2px 5px rgba(0, 0, 0, 0.1)';
-    dropdown.style.width = '200px';
-    dropdown.style.maxHeight = '150px';
-    dropdown.style.overflowY = 'auto';
-    dropdown.style.display = 'none';
-
-    config.columns.forEach(column => {
-        const optionContainer = document.createElement('div');
-        optionContainer.style.padding = '5px';
-
-        const checkbox = document.createElement('input');
-        checkbox.type = 'checkbox';
-        checkbox.value = column.field;
-        checkbox.style.marginRight = '10px';
-
-        const label = document.createElement('label');
-        label.textContent = column.label;
-
-        optionContainer.appendChild(checkbox);
-        optionContainer.appendChild(label);
-        dropdown.appendChild(optionContainer);
-    });
-
-    const applyButton = document.createElement('button');
-    applyButton.textContent = 'Apply';
-    applyButton.style.margin = '10px';
-    applyButton.style.padding = '5px 10px';
-    applyButton.style.border = 'none';
-    applyButton.style.backgroundColor = '#007BFF';
-    applyButton.style.color = '#fff';
-    applyButton.style.borderRadius = '5px';
-    applyButton.style.cursor = 'pointer';
-
-    applyButton.onclick = () => {
-        const checkboxes = dropdown.querySelectorAll('input[type="checkbox"]:checked');
-        const selectedColumns = Array.from(checkboxes).map(checkbox => checkbox.value);
-        const selectedOperation = document.getElementById('operationDropdown').value;
-
-        if (selectedColumns.length !== 2) {
-            alert('Please select exactly two columns to perform the operation.');
-            return;
-        }
-
-        const processedData = data.map(row => {
-            const [col1, col2] = selectedColumns;
-            let result;
-            switch (selectedOperation) {
-                case 'Sum':
-                    result = (row[col1] || 0) + (row[col2] || 0);
-                    break;
-                case 'Avg':
-                    result = ((row[col1] || 0) + (row[col2] || 0)) / 2;
-                    break;
-                case 'Count':
-                    result = [col1, col2].reduce(
-                        (count, col) => count + (row[col] !== undefined ? 1 : 0),
-                        0
-                    );
-                    break;
-                case 'min':
-                    result = Math.min(row[col1] || Infinity, row[col2] || Infinity);
-                    break;
-                case 'max':
-                    result = Math.max(row[col1] || -Infinity, item[col2] || -Infinity);
-                    break;
-                default:
-                    result = 'Invalid Operation';
-            }
-            return { ...row, result };
-        });
-
-        const updatedColumns = [
-            ...config.columns.filter(col => col.field !== 'result'),
-            { field: 'result', label: `${selectedOperation} of ${selectedColumns.join(' & ')}` },
-        ];
-        console.log(processedData)
-        engine = new PivotEngine({ data: processedData, columns: updatedColumns });
-        renderTable();
-        dropdown.style.display = 'none';
-    };
-
-    dropdown.appendChild(applyButton);
-
-    document.addEventListener('click', (e) => {
-        if (!container.contains(e.target)) {
-            dropdown.style.display = 'none';
-        }
-    });
-
-    container.appendChild(inputBox);
-    container.appendChild(dropdown);
-}
-
-// Initialize App
-document.addEventListener('DOMContentLoaded', () => {
-    renderTable();
-    renderDropdown();
-    renderMultiSelectWithCheckboxes();
-});
-=======
-function createControlPanel() {
-  const controlPanel = document.createElement('div');
-  controlPanel.style.display = 'flex';
-  controlPanel.style.alignItems = 'center';
-  controlPanel.style.gap = '20px';
-  controlPanel.style.marginBottom = '20px';
-  controlPanel.style.padding = '10px';
-  controlPanel.style.backgroundColor = '#f8f9fa';
-  controlPanel.style.border = '1px solid #dee2e6';
-  controlPanel.style.borderRadius = '4px';
-
-  // Create Reset button
-  const resetButton = document.createElement('button');
-  resetButton.textContent = 'Reset';
-  resetButton.style.padding = '6px 12px';
-  resetButton.style.border = '1px solid #ced4da';
-  resetButton.style.borderRadius = '4px';
-  resetButton.style.backgroundColor = '#fff';
-  resetButton.style.cursor = 'pointer';
-  resetButton.onclick = () => {
-    engine.reset();
-    renderTable();
-  };
-
-  // Create Group by control
-  const groupByContainer = document.createElement('div');
-  groupByContainer.style.display = 'flex';
-  groupByContainer.style.alignItems = 'center';
-  groupByContainer.style.gap = '8px';
-
-  const groupByLabel = document.createElement('label');
-  groupByLabel.textContent = 'Group by:';
-  groupByLabel.style.fontWeight = '500';
-
-  const select = document.createElement('select');
-  select.multiple = true;
-  select.style.minWidth = '200px';
-  select.style.padding = '6px';
-  select.style.border = '1px solid #ced4da';
-  select.style.borderRadius = '4px';
-  select.style.backgroundColor = '#fff';
-
-  config.columns.forEach(column => {
-    const option = document.createElement('option');
-    option.value = column.field;
-    option.textContent = column.label;
-    select.appendChild(option);
-  });
-
-  // Set initial selected options based on current groupConfig
-  const currentGroupFields = engine.getState().groupConfig?.fields || [];
-  Array.from(select.options).forEach(option => {
-    option.selected = currentGroupFields.includes(option.value);
-  });
-
-  select.addEventListener('change', (event) => {
-    const selectedFields = Array.from(event.target.selectedOptions, option => option.value);
-    if (selectedFields.length > 0) {
-      const groupConfig = {
-        fields: selectedFields,
-        grouper: (item, fields) => fields.map(field => item[field]).join(' - ')
-      };
-      engine.setGroupConfig(groupConfig);
-    } else {
-      engine.setGroupConfig(null);
-    }
-    renderTable();
-
-    // Update selected options
-    Array.from(select.options).forEach(option => {
-      option.selected = selectedFields.includes(option.value);
-    });
-  });
-
-  groupByContainer.appendChild(groupByLabel);
-  groupByContainer.appendChild(select);
-
-  controlPanel.appendChild(resetButton);
-  controlPanel.appendChild(groupByContainer);
-
-  return controlPanel;
-}
-
-function renderTable() {
-  let state = engine.getState();
-  const container = document.getElementById('pivotTable');
-  if (!container) {
-    console.error('Container element with id "pivotTable" not found');
-    return;
-  }
-
-  // Clear the container
-  container.innerHTML = '';
-
-  // Add the control panel
-  const controlPanel = createControlPanel();
-  container.appendChild(controlPanel);
-
-  // Update grouping dropdown to reflect current state
-  updateGroupingDropdown();
-
-  // Create and add the table
-  const tableElement = document.createElement('table');
-  tableElement.style.width = '100%';
-  tableElement.style.borderCollapse = 'collapse';
-  tableElement.style.backgroundColor = '#fff';
-  tableElement.style.boxShadow = '0 1px 3px rgba(0,0,0,0.1)';
-
-  // Create header
-  const headerRow = document.createElement('tr');
-  config.columns.forEach((column, columnIndex) => {
-    const th = document.createElement('th');
-    //th.textContent = column.label;
-    th.style.border = '1px solid #dee2e6';
-    th.style.padding = '12px';
-    th.style.backgroundColor = '#f8f9fa';
-    th.style.cursor = 'pointer';
-    th.style.position = 'relative';
-    th.style.minWidth = '100px';
-    th.style.userSelect = 'none';
-    
-    const headerContent = document.createElement('div');
-    headerContent.style.display = 'flex';
-    headerContent.style.justifyContent = 'space-between';
-    headerContent.style.alignItems = 'center';
-    
-    const labelSpan = document.createElement('span');
-    labelSpan.textContent = column.label;
-    
-    const sortIcon = document.createElement('span');
-    sortIcon.className = 'sort-icon';
-    sortIcon.style.marginLeft = '5px';
-    sortIcon.style.fontSize = '0.8em';
-    sortIcon.style.opacity = '0.5';
-    
-    headerContent.appendChild(labelSpan);
-    headerContent.appendChild(sortIcon);
-    th.appendChild(headerContent);
-    
-    th.onclick = () => {
-      const state = engine.getState();
-      const newDirection = state.sortConfig?.field === column.field && state.sortConfig.direction === 'asc' ? 'desc' : 'asc';
-      engine.sort(column.field, newDirection);
-      renderTable();
-    };
-
-    // Add drag and drop functionality for columns
-    th.draggable = true;
-    th.ondragstart = (e) => {
-      e.dataTransfer.setData('text/plain', columnIndex.toString());
-    };
-    th.ondragover = (e) => {
-      e.preventDefault();
-    };
-    th.ondrop = (e) => {
-      e.preventDefault();
-      const fromIndex = parseInt(e.dataTransfer.getData('text/plain'));
-      const toIndex = columnIndex;
-      if (fromIndex !== toIndex) {
-        engine.dragColumn(fromIndex, toIndex);
-        renderTable();
-      }
-    };
-
-    // Add resize handle
-    const resizeHandle = document.createElement('div');
-    resizeHandle.style.position = 'absolute';
-    resizeHandle.style.right = '0';
-    resizeHandle.style.top = '0';
-    resizeHandle.style.bottom = '0';
-    resizeHandle.style.width = '4px';
-    resizeHandle.style.cursor = 'col-resize';
-    resizeHandle.style.backgroundColor = 'rgba(0,0,0,0.1)';
-
-    resizeHandle.addEventListener('mousedown', (e) => {
-      e.preventDefault();
-      const startX = e.clientX;
-      const startWidth = th.offsetWidth;
-
-      function onMouseMove(e) {
-        const width = Math.max(100, startWidth + (e.clientX - startX));
-        th.style.width = `${width}px`;
-      }
-
-      function onMouseUp() {
-        document.removeEventListener('mousemove', onMouseMove);
-        document.removeEventListener('mouseup', onMouseUp);
-        engine.resizeColumn(column.field, th.offsetWidth);
-      }
-
-      document.addEventListener('mousemove', onMouseMove);
-      document.addEventListener('mouseup', onMouseUp);
-    });
-
-    th.appendChild(resizeHandle);
-    headerRow.appendChild(th);
-  });
-  tableElement.appendChild(headerRow);
-
-  // Get current state
-  state = engine.getState();
-
-  // Create data rows
-  if (state.groups.length > 0) {
-    renderGroups(state.groups, tableElement);
-  } else {
-    renderRows(state.data, tableElement);
-  }
-
-  container.appendChild(tableElement);
-  updateSortIcons(tableElement, state);
-}
-
-function renderGroups(groups, tableElement, level = 0) {
-  groups.forEach(group => {
-    const groupRow = document.createElement('tr');
-    const groupCell = document.createElement('td');
-    groupCell.colSpan = engine.getState().columns.length;
-    groupCell.style.fontWeight = 'bold';
-    groupCell.style.backgroundColor = '#e6e6e6';
-    groupCell.style.padding = '8px';
-    groupCell.style.paddingLeft = `${level * 20 + 8}px`;
-    groupCell.textContent = `${group.key} (${group.items.length} items)`;
-    groupRow.appendChild(groupCell);
-    tableElement.appendChild(groupRow);
-
-    if (group.subgroups && group.subgroups.length > 0) {
-      renderGroups(group.subgroups, tableElement, level + 1);
-    } else {
-      renderRows(group.items, tableElement);
-    }
-  });
-}
-
-function renderRows(rows, tableElement) {
-  rows.forEach((row, rowIndex) => {
-    const tr = document.createElement('tr');
-    tr.style.backgroundColor = rowIndex % 2 === 0 ? '#ffffff' : '#f9f9f9';
-    tr.draggable = true;
-    tr.ondragstart = (e) => {
-      e.dataTransfer.setData('text/plain', rowIndex.toString());
-    };
-    tr.ondragover = (e) => {
-      e.preventDefault();
-    };
-    tr.ondrop = (e) => {
-      e.preventDefault();
-      const fromIndex = parseInt(e.dataTransfer.getData('text/plain'));
-      const toIndex = rowIndex;
-      if (fromIndex !== toIndex) {
-        engine.dragRow(fromIndex, toIndex);
-        renderTable();
-      }
-    };
-
-    config.columns.forEach((column) => {
-      const td = document.createElement('td');
-      td.textContent = row[column.field].toString();
-      td.style.border = '1px solid #ddd';
-      td.style.padding = '12px';
-      td.style.fontSize = '12px';
-      tr.appendChild(td);
-    });
-
-    tableElement.appendChild(tr);
-  });
-}
-
-function updateSortIcons(tableElement, state) {
-  const headers = tableElement.querySelectorAll('th');
-  headers.forEach((th, index) => {
-    const sortIcon = th.querySelector('.sort-icon');
-    if (state.sortConfig && state.sortConfig.field === state.columns[index].field) {
-      sortIcon.textContent = state.sortConfig.direction === 'asc' ? '▲' : '▼';
-    } else {
-      sortIcon.textContent = '▲▼';
-    }
-  });
-}
-
-function initializeTable() {
-  renderTable();
-}
-
-function updateGroupingDropdown() {
-  const select = document.querySelector('select[multiple]');
-  if (select) {
-    const currentGroupFields = engine.getState().groupConfig?.fields || [];
-    Array.from(select.options).forEach(option => {
-      option.selected = currentGroupFields.includes(option.value);
-    });
-  }
-}
-
-// Initialize the table when the DOM is fully loaded
-document.addEventListener('DOMContentLoaded', initializeTable);
->>>>>>> 71031fe6
+    // Initialize the pivot table
+    initializeTable();
+});