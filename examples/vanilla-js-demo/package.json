{
  "name": "@pivothead/vanilla-js-demo",
  "private": true,
  "version": "0.0.0",
  "scripts": {
    "copy-core": "mkdir -p lib && cp ../../packages/core/dist/pivothead-core.umd.js lib/pivothead-core.js",
    "build": "mkdir -p lib && cp ../../packages/core/dist/pivothead-core.umd.js lib/pivothead-core.js",
    "start": "pnpm run copy-core && pnpm dlx http-server .",
<<<<<<< HEAD
    "dev": "npx http-server .",
    "deploy": "vercel"
=======
    "deploy": "vercel",
    "preinstall": "npx only-allow pnpm"
>>>>>>> 71031fe6
  },
  "devDependencies": {
    "http-server": "^14.1.1"
  },
  "dependencies": {
    "@pivothead/core": "workspace:*"
  }
}<|MERGE_RESOLUTION|>--- conflicted
+++ resolved
@@ -6,13 +6,9 @@
     "copy-core": "mkdir -p lib && cp ../../packages/core/dist/pivothead-core.umd.js lib/pivothead-core.js",
     "build": "mkdir -p lib && cp ../../packages/core/dist/pivothead-core.umd.js lib/pivothead-core.js",
     "start": "pnpm run copy-core && pnpm dlx http-server .",
-<<<<<<< HEAD
-    "dev": "npx http-server .",
-    "deploy": "vercel"
-=======
     "deploy": "vercel",
-    "preinstall": "npx only-allow pnpm"
->>>>>>> 71031fe6
+    "preinstall": "npx only-allow pnpm",
+    "dev": "npx http-server ."
   },
   "devDependencies": {
     "http-server": "^14.1.1"
