--- conflicted
+++ resolved
@@ -18,19 +18,11 @@
   },
   "devDependencies": {
     "husky": "^9.1.7",
-    "prettier": "^2.8.8",
-    "turbo": "^1.10.0",
-<<<<<<< HEAD
-    "typescript": "^5.0.0"
-=======
-    "typescript": "^5.0.0",
-    "@typescript-eslint/eslint-plugin": "^5.59.0",
-    "@typescript-eslint/parser": "^5.59.0",
-    "eslint": "^8.38.0",
-    "eslint-config-prettier": "^8.8.0",
-    "eslint-plugin-prettier": "^4.2.1",
-    "prettier": "^2.8.7"
->>>>>>> ae157941
+    "@typescript-eslint/eslint-plugin": "^5.62.0",
+    "@typescript-eslint/parser": "^5.62.0",
+    "eslint": "^8.57.1",
+    "eslint-config-prettier": "^8.10.0",
+    "eslint-plugin-prettier": "^4.2.1"
   },
   "engines": {
     "node": ">=14.0.0"
