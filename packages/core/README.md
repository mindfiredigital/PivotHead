--- conflicted
+++ resolved
@@ -78,7 +78,6 @@
 
    const config = {
      data: data,
-<<<<<<< HEAD
      rows: [{ uniqueName: 'product', caption: 'Product' }],
      columns: [{ uniqueName: 'region', caption: 'Region' }],
      measures: [
@@ -117,23 +116,6 @@
        grouper: (item, fields) =>
          fields.map((field) => item[field]).join(' - '),
      },
-=======
-     columns: [
-       { field: 'date', label: 'Date' },
-       { field: 'category', label: 'Category' },
-       { field: 'product', label: 'Product' },
-       { field: 'region', label: 'Region' },
-       { field: 'sales', label: 'Sales Amount' },
-       { field: 'units', label: 'Units Sold' },
-       { field: 'profit', label: 'Profit' },
-     ],
-     groupConfig: null,
-     aggregationFields: [
-       { field: 'sales', type: 'sum', label: 'Total Sales' },
-       { field: 'units', type: 'sum', label: 'Total Units' },
-       { field: 'profit', type: 'sum', label: 'Total Profit' },
-     ],
->>>>>>> 49599ddb
    };
    const engine = new PivotEngine(config);
    ```
