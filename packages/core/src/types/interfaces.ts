export interface Column {
<<<<<<< HEAD
  field: string
  label: string
  type?: string
=======
  field: string;
  label: string;
>>>>>>> ae157941
}

export interface SortConfig {
  field: string;
  direction: 'asc' | 'desc';
}
export interface RowSize {
  index: number;
  height: number;
}

// Define the structure for expanded rows
export interface ExpandedState {
  [key: string]: boolean;
}

// Define the configuration for grouping
export interface GroupConfig {
  fields: string[];
  grouper: (item: any, fields: string[]) => string;
}

// Define the structure for a group
export interface Group {
  key: string;
  items: any[];
  subgroups?: Group[];
}

export interface PivotTableState<T> {
  data: T[];
  sortConfig: SortConfig | null;
  rowSizes: RowSize[];
  expandedRows: ExpandedState;
  groupConfig: GroupConfig | null;
  groups: Group[];
  columns: Array<{ field: keyof T; label: string }>;
}

export interface PivotTableConfig<T> {
  data: T[];
  columns: Column[];
  groupConfig: GroupConfig | null;
<<<<<<< HEAD
}

export type Row = {
  [key: string]: any;
};

export type Config = {
  columns: Column[];
  data: Row[]
};

=======
}
>>>>>>> ae157941
<|MERGE_RESOLUTION|>--- conflicted
+++ resolved
@@ -1,12 +1,7 @@
 export interface Column {
-<<<<<<< HEAD
   field: string
   label: string
   type?: string
-=======
-  field: string;
-  label: string;
->>>>>>> ae157941
 }
 
 export interface SortConfig {
@@ -50,7 +45,6 @@
   data: T[];
   columns: Column[];
   groupConfig: GroupConfig | null;
-<<<<<<< HEAD
 }
 
 export type Row = {
@@ -62,6 +56,3 @@
   data: Row[]
 };
 
-=======
-}
->>>>>>> ae157941
