export interface Column {
  field: string;
  label: string;
}

export interface SortConfig {
  field: string;
  direction: 'asc' | 'desc';
}
export interface RowSize {
  index: number;
  height: number;
}

// Define the structure for expanded rows
export interface ExpandedState {
  [key: string]: boolean;
}

// Define the configuration for grouping
export interface GroupConfig {
  fields: string[];
  grouper: (item: any, fields: string[]) => string;
}

// Define the structure for a group
export interface Group {
  key: string;
  items: any[];
  subgroups?: Group[];
}

export interface PivotTableState<T> {
  data: T[];
  sortConfig: SortConfig | null;
  rowSizes: RowSize[];
  expandedRows: ExpandedState;
  groupConfig: GroupConfig | null;
  groups: Group[];
  columns: Array<{ field: keyof T; label: string }>;
}

export interface PivotTableConfig<T> {
  data: T[];
  columns: Column[];
  groupConfig: GroupConfig | null;
<<<<<<< HEAD
}

export type ChartType = 'bar' | 'line' | 'pie' | 'scatter';

export interface PivotData {
  [key: string]: string | number;
}
=======
}
>>>>>>> ae157941
<|MERGE_RESOLUTION|>--- conflicted
+++ resolved
@@ -44,7 +44,6 @@
   data: T[];
   columns: Column[];
   groupConfig: GroupConfig | null;
-<<<<<<< HEAD
 }
 
 export type ChartType = 'bar' | 'line' | 'pie' | 'scatter';
@@ -52,6 +51,3 @@
 export interface PivotData {
   [key: string]: string | number;
 }
-=======
-}
->>>>>>> ae157941
