--- conflicted
+++ resolved
@@ -1,12 +1,7 @@
 {
   "name": "@mindfiredigital/pivothead-react",
-<<<<<<< HEAD
-  "version": "0.1.3",
+  "version": "1.0.0",
   "private": false,
-=======
-  "version": "0.1.5",
-  "private": true,
->>>>>>> 6e976247
   "type": "module",
   "main": "dist/index.cjs",
   "module": "dist/index.js",
