--- conflicted
+++ resolved
@@ -8,11 +8,9 @@
 
   .:
     devDependencies:
-<<<<<<< HEAD
       husky:
         specifier: ^9.1.7
         version: 9.1.7
-=======
       '@typescript-eslint/eslint-plugin':
         specifier: ^5.59.0
         version: 5.62.0(@typescript-eslint/parser@5.62.0(eslint@8.57.1)(typescript@5.7.2))(eslint@8.57.1)(typescript@5.7.2)
@@ -28,7 +26,6 @@
       eslint-plugin-prettier:
         specifier: ^4.2.1
         version: 4.2.1(eslint-config-prettier@8.10.0(eslint@8.57.1))(eslint@8.57.1)(prettier@2.8.8)
->>>>>>> ae157941
       prettier:
         specifier: ^2.8.7
         version: 2.8.8
